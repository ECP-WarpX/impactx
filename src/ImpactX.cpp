/* Copyright 2022-2023 The Regents of the University of California, through Lawrence
 *           Berkeley National Laboratory (subject to receipt of any required
 *           approvals from the U.S. Dept. of Energy). All rights reserved.
 *
 * This file is part of ImpactX.
 *
 * Authors: Axel Huebl, Chad Mitchell, Ji Qiang, Remi Lehe
 * License: BSD-3-Clause-LBNL
 */
#include "ImpactX.H"
#include "initialization/InitAmrCore.H"
#include "initialization/InitDistribution.H"
#include "particles/CollectLost.H"
#include "particles/ImpactXParticleContainer.H"
#include "particles/Push.H"
#include "particles/diagnostics/DiagnosticOutput.H"
#include "particles/spacecharge/ForceFromSelfFields.H"
#include "particles/spacecharge/GatherAndPush.H"
#include "particles/spacecharge/PoissonSolve.H"
#include "particles/transformation/CoordinateTransformation.H"
#include "particles/elements/Sbend.H"

#include <AMReX.H>
#include <AMReX_AmrParGDB.H>
#include <AMReX_BLProfiler.H>
#include <AMReX_ParallelDescriptor.H>
#include <AMReX_ParmParse.H>
#include <AMReX_Print.H>
#include <AMReX_Utility.H>

#include <iostream>
#include <memory>

#include <vector>
#include <fftw3.h>
#include "particles/wakefields/ChargeBinning.H"
#include "particles/wakefields/WakeConvolution.H"
#include "particles/wakefields/WakePush.H"

namespace impactx {

    ImpactX::ImpactX() {
        // todo: if amr.n_cells is provided, overwrite/redefine AmrCore object

        // todo: if charge deposition and/or space charge are requested, require
        //       amr.n_cells from user inputs
    }

    ImpactX::~ImpactX()
    {
        this->finalize();
    }

    void ImpactX::finalize ()
    {
        if (m_grids_initialized)
        {
            m_lattice.clear();

            // this one last
            amr_data.reset();

            if (amrex::Initialized())
                amrex::Finalize();

            // only finalize once
            m_grids_initialized = false;
        }
    }

    void ImpactX::init_grids ()
    {
        BL_PROFILE("ImpactX::init_grids");

        amr_data = std::make_unique<initialization::AmrCoreData>(initialization::init_amr_core());
        amr_data->m_particle_container = std::make_unique<ImpactXParticleContainer>(amr_data.get());
        amr_data->m_particles_lost = std::make_unique<ImpactXParticleContainer>(amr_data.get());

        // query input for warning logger variables and set up warning logger accordingly
        init_warning_logger();

        // move old diagnostics out of the way
        bool diag_enable = true;
        amrex::ParmParse("diag").queryAdd("enable", diag_enable);
        if (diag_enable) {
            amrex::UtilCreateCleanDirectory("diags", true);
        }

        // the particle container has been set to track the same Geometry as ImpactX

        // this is the earliest point that we need to know the particle shape,
        // so that we can initialize the guard size of our MultiFabs
        amr_data->m_particle_container->SetParticleShape();

        // init blocks / grids & MultiFabs
        amr_data->InitFromScratch(0.0);

        // alloc particle containers
        //   the lost particles have an extra runtime attribute: s when it was lost
        if (!amr_data->m_particles_lost->HasRealComp("s_lost"))
        {
            bool comm = true;
            amr_data->m_particles_lost->AddRealComp("s_lost", comm);
        }

        //   have to resize here, not in the constructor because grids have not
        //   been built when constructor was called.
        amr_data->m_particle_container->reserveData();
        amr_data->m_particle_container->resizeData();
        amr_data->m_particles_lost->reserveData();
        amr_data->m_particles_lost->resizeData();

        // register shortcut
        amr_data->m_particle_container->SetLostParticleContainer(amr_data->m_particles_lost.get());

        // print AMReX grid summary
        if (amrex::ParallelDescriptor::IOProcessor()) {
            // verbosity
            amrex::ParmParse pp_impactx("impactx");
            int verbose = 1;
            pp_impactx.queryAdd("verbose", verbose);

            if (verbose > 0) {
                std::cout << "\nGrids Summary:\n";
                amr_data->printGridSummary(std::cout, 0, amr_data->finestLevel());
            }
        }

        // keep track that init is done
        m_grids_initialized = true;
    }

    void ImpactX::evolve ()
    {

        BL_PROFILE("ImpactX::evolve");

        validate();

        // verbosity
        amrex::ParmParse pp_impactx("impactx");
        int verbose = 1;
        pp_impactx.queryAdd("verbose", verbose);

        // a global step for diagnostics including space charge slice steps in elements
        //   before we start the evolve loop, we are in "step 0" (initial state)
        int global_step = 0;

        // check typos in inputs after step 1
        bool early_params_checked = false;

        amrex::ParmParse pp_diag("diag");
        bool diag_enable = true;
        pp_diag.queryAdd("enable", diag_enable);
        if (verbose > 0) {
            amrex::Print() << " Diagnostics: " << diag_enable << "\n";
        }

        int file_min_digits = 6;
        if (diag_enable)
        {
            pp_diag.queryAdd("file_min_digits", file_min_digits);

            // print initial reference particle to file
            diagnostics::DiagnosticOutput(*amr_data->m_particle_container,
                                          diagnostics::OutputType::PrintRefParticle,
                                          "diags/ref_particle",
                                          global_step);

            // print the initial values of reduced beam characteristics
            diagnostics::DiagnosticOutput(*amr_data->m_particle_container,
                                          diagnostics::OutputType::PrintReducedBeamCharacteristics,
                                          "diags/reduced_beam_characteristics");

        }

        amrex::ParmParse pp_algo("algo");
        bool space_charge = false;
        pp_algo.query("space_charge", space_charge);
        if (verbose > 0) {
            amrex::Print() << " Space Charge effects: " << space_charge << "\n";
        }

        // periods through the lattice
        int periods = 1;
        amrex::ParmParse("lattice").queryAdd("periods", periods);

        for (int cycle=0; cycle < periods; ++cycle) {
            // loop over all beamline elements
            for (auto &element_variant: m_lattice) {
                // update element edge of the reference particle
                amr_data->m_particle_container->SetRefParticleEdge();

                // number of slices used for the application of space charge
                int nslice = 1;
                amrex::ParticleReal slice_ds; // in meters
                std::visit([&nslice, &slice_ds](auto &&element) {
                    nslice = element.nslice();
                    slice_ds = element.ds() / nslice;
                }, element_variant);

                // sub-steps for space charge within the element
                for (int slice_step = 0; slice_step < nslice; ++slice_step) {
                    BL_PROFILE("ImpactX::evolve::slice_step");
                    global_step++;
                    if (verbose > 0) {
                        amrex::Print() << " ++++ Starting global_step=" << global_step
                                       << " slice_step=" << slice_step << "\n";
                    }

                    // CSR Wakefield Response
<<<<<<< HEAD
 
                    bool element_has_csr = false; // Updates to true for example with bend element
                    double R = 0.0; // Updates for bend element rc
       
                    //Define lambda function inside of std::visit
=======

                    bool element_has_csr = false; //Updates to true for example with bend element
                    double R = 0.0; //Updates for bend element rc

>>>>>>> 6775de73
                    std::visit([&R, &element_has_csr](auto &&element)
                    {
                        if constexpr (std::is_same_v<std::decay_t<decltype(element)>, Sbend>)
                        {
                            R = element.m_rc;
                            std::cout << "My radius of curvature is:" << R << std::endl;
                            element_has_csr = true;
                        }
                        else if constexpr (std::is_same_v<std::decay_t<decltype(element)>, CFbend>)
                        {
                            R = element.m_rc;
                            std::cout << "My radius of curvature is:" << R << std::endl;
                            element_has_csr = true;
                        }
                        /*
                        else if constexpr (std::is_same_v<std::decay_t<decltype(element)>, ExactSbend>) //Currently internal calculation for m_rc
                        {
                            R = element.m_rc;
                            std::cout << "My radius of curvature is:" << R << std::endl;
                            element_has_csr = true;
                        }
                        */
                    }, element_variant);

                    //Enter loop if lattice has bend element
                    if (element_has_csr)
                    {
                        // Measure beam size, extract the min, max of particle positions
                        auto const [x_min, y_min, t_min, x_max, y_max, t_max] =
                            amr_data->m_particle_container->MinAndMaxPositions();

                        using amrex::Real;

                        // Set parameters for charge deposition
                        bool is_unity_particle_weight = true;
                        bool GetNumberDensity = true;

                        int num_bins = 100;  // Set resolution
                        Real bin_min = t_min;
                        Real bin_max = t_max;
                        Real bin_size = (bin_max - bin_min) / num_bins;

                        // Allocate memory for the charge profile
                        Real* dptr_data = new Real[num_bins]();
                        auto& particle_container = *(amr_data->m_particle_container);

                        // Call charge deposition function
                        DepositCharge1D(particle_container, dptr_data, num_bins, bin_min, bin_size, is_unity_particle_weight);

                        // Call charge density derivative function
                        std::vector<double> charge_distribution(dptr_data, dptr_data + num_bins);
                        std::vector<double> slopes(num_bins - 1);
                        DerivativeCharge1D(charge_distribution, slopes, num_bins, bin_size, GetNumberDensity); //Use number derivatives for convolution with CSR

                        // Call wake function

                        //Read in external variable bunch_charge
                        std::cout << "My beam charge is:" << bunch_charge << std::endl;

                        std::vector<double> wake_function(num_bins);
                        for (int i = 0; i < num_bins; ++i)
                        {
                            double s = bin_min + i * bin_size;
                            wake_function[i] = W_L_CSR(s, R, bunch_charge);
                        }

                        // Call convolution function
                        std::vector<double> convoluted_wakefield;
                        Convolve_FFT(slopes, wake_function, bin_size, convoluted_wakefield, 1);

                        /*
                        Check convolution
                        std::cout << "Convoluted wakefield: ";
                        std::ofstream outfile("convoluted_wakefield.txt");
                        for (int i = 0; i < convoluted_wakefield.size(); ++i)
                        {
                            std::cout << convoluted_wakefield[i] << " ";
                            outfile << convoluted_wakefield[i] << std::endl;
                        }
                        std::cout << std::endl;
                        outfile.close();
                        delete[] dptr_data;
                        */

                        // Kick particles with wake
                        impactx::wakepush::WakePush(particle_container, convoluted_wakefield, bin_size);
                    }

                    // Space-charge calculation: turn off if there is only 1 particle
                    if (space_charge &&
                        amr_data->m_particle_container->TotalNumberOfParticles(true, false)) {

                        // transform from x',y',t to x,y,z
                        transformation::CoordinateTransformation(
                                *amr_data->m_particle_container,
                                CoordSystem::t);

                        // Note: The following operation assume that
                        // the particles are in x, y, z coordinates.

                        // Resize the mesh, based on `m_particle_container` extent
                        ResizeMesh();

                        // Redistribute particles in the new mesh in x, y, z
                        amr_data->m_particle_container->Redistribute();

                        // charge deposition
                        amr_data->m_particle_container->DepositCharge(amr_data->m_rho, amr_data->refRatio());

                        // poisson solve in x,y,z
                        spacecharge::PoissonSolve(*amr_data->m_particle_container, amr_data->m_rho, amr_data->m_phi, amr_data->refRatio());

                        // calculate force in x,y,z
                        spacecharge::ForceFromSelfFields(amr_data->m_space_charge_field,
                                                         amr_data->m_phi,
                                                         amr_data->Geom());

                        // gather and space-charge push in x,y,z , assuming the space-charge
                        // field is the same before/after transformation
                        // TODO: This is currently using linear order.
                        spacecharge::GatherAndPush(*amr_data->m_particle_container,
                                                   amr_data->m_space_charge_field,
                                                   amr_data->Geom(),
                                                   slice_ds);

                        // transform from x,y,z to x',y',t
                        transformation::CoordinateTransformation(*amr_data->m_particle_container,
                                                                 CoordSystem::s);
                    }

                    // for later: original Impact implementation as an option
                    // Redistribute particles in x',y',t
                    //   TODO: only needed if we want to gather and push space charge
                    //         in x',y',t
                    //   TODO: change geometry beforehand according to transformation
                    //m_particle_container->Redistribute();
                    //
                    // in original Impact, we gather and space-charge push in x',y',t ,
                    // assuming that the distribution did not change

                    // push all particles with external maps
                    Push(*amr_data->m_particle_container, element_variant, global_step);

                    // move "lost" particles to another particle container
                    collect_lost_particles(*amr_data->m_particle_container);

                    // just prints an empty newline at the end of the slice_step
                    if (verbose > 0) {
                        amrex::Print() << "\n";
                    }

                    // slice-step diagnostics
                    bool slice_step_diagnostics = false;
                    pp_diag.queryAdd("slice_step_diagnostics", slice_step_diagnostics);

                    if (diag_enable && slice_step_diagnostics) {
                        // print slice step reference particle to file
                        diagnostics::DiagnosticOutput(*amr_data->m_particle_container,
                                                      diagnostics::OutputType::PrintRefParticle,
                                                      "diags/ref_particle",
                                                      global_step,
                                                      true);

                        // print slice step reduced beam characteristics to file
                        diagnostics::DiagnosticOutput(*amr_data->m_particle_container,
                                                      diagnostics::OutputType::PrintReducedBeamCharacteristics,
                                                      "diags/reduced_beam_characteristics",
                                                      global_step,
                                                      true);

                    }

                    // inputs: unused parameters (e.g. typos) check after step 1 has finished
                    if (!early_params_checked) { early_params_checked = early_param_check(); }

                } // end in-element space-charge slice-step loop

            } // end beamline element loop
        } // end periods though the lattice loop

        if (diag_enable)
        {
            // print final reference particle to file
            diagnostics::DiagnosticOutput(*amr_data->m_particle_container,
                                          diagnostics::OutputType::PrintRefParticle,
                                          "diags/ref_particle_final",
                                          global_step);

            // print the final values of the reduced beam characteristics
            diagnostics::DiagnosticOutput(*amr_data->m_particle_container,
                                          diagnostics::OutputType::PrintReducedBeamCharacteristics,
                                          "diags/reduced_beam_characteristics_final",
                                          global_step);

            // output particles lost in apertures
            if (amr_data->m_particles_lost->TotalNumberOfParticles() > 0)
            {
                std::string openpmd_backend = "default";
                pp_diag.queryAdd("backend", openpmd_backend);

                diagnostics::BeamMonitor output_lost("particles_lost", openpmd_backend, "g");
                output_lost(*amr_data->m_particles_lost, 0);
                output_lost.finalize();
            }
        }

        // loop over all beamline elements & finalize them
        for (auto & element_variant : m_lattice)
        {
            std::visit([](auto&& element){
                element.finalize();
            }, element_variant);
        }
    }
} // namespace impactx<|MERGE_RESOLUTION|>--- conflicted
+++ resolved
@@ -209,18 +209,11 @@
                     }
 
                     // CSR Wakefield Response
-<<<<<<< HEAD
  
                     bool element_has_csr = false; // Updates to true for example with bend element
                     double R = 0.0; // Updates for bend element rc
        
                     //Define lambda function inside of std::visit
-=======
-
-                    bool element_has_csr = false; //Updates to true for example with bend element
-                    double R = 0.0; //Updates for bend element rc
-
->>>>>>> 6775de73
                     std::visit([&R, &element_has_csr](auto &&element)
                     {
                         if constexpr (std::is_same_v<std::decay_t<decltype(element)>, Sbend>)
