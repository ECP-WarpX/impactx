--- conflicted
+++ resolved
@@ -284,11 +284,7 @@
                         Convolve_FFT(slopes, wake_function, bin_size, convoluted_wakefield, 1);
 
                         /*
-<<<<<<< HEAD
                         Check convolution
-=======
-                        //Check convolution
->>>>>>> 7d3590c7
                         std::cout << "Convoluted wakefield: ";
                         std::ofstream outfile("convoluted_wakefield.txt");
                         for (int i = 0; i < convoluted_wakefield.size(); ++i)
