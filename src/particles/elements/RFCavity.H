--- conflicted
+++ resolved
@@ -123,7 +123,6 @@
             amrex::ParticleReal const bgi = sqrt(pow(pt,2)-1.0_prt);
 
             // call integrator to advance (t,pt)
-<<<<<<< HEAD
             amrex::ParticleReal const zin = s;
             amrex::ParticleReal const zout = s + slice_ds;
             std::string element_type = "rfcavity";
@@ -131,14 +130,6 @@
 
             integrators::symp4_integrate(refpart,zin,zout,nsteps,element_type);
             amrex::ParticleReal const ptf = refpart.pt;
-
-=======
-        // temporarily hard-coded uniform acceleration
-            amrex::ParticleReal const tf = t;
-        amrex::ParticleReal const ptf = pt - slice_ds*0.1_prt;
-        refpart.t = tf;
-            refpart.pt = ptf;
->>>>>>> ed9f3573
 
             // advance position (x,y,z)
             refpart.x = x + slice_ds*px/bgi;
