--- conflicted
+++ resolved
@@ -35,13 +35,8 @@
     using KnownElements = std::variant<
         None, /* must be first, so KnownElements creates a default constructor */
         ConstF, DipEdge, Drift, Multipole, NonlinearLens,
-<<<<<<< HEAD
-        Programmable,
-        Quad, RFCavity, Sbend, ShortRF, Sol, PRot, SoftSolenoid>;
-=======
         diagnostics::BeamMonitor, Programmable,
-        Quad, RFCavity, Sbend, ShortRF, Sol, SoftSolenoid, SoftQuadrupole>;
->>>>>>> 584d1d84
+        Quad, RFCavity, Sbend, ShortRF, Sol, PRot, SoftSolenoid, SoftQuadrupole>;
 
 } // namespace impactx
 
