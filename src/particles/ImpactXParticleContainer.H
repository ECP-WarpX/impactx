--- conflicted
+++ resolved
@@ -80,30 +80,8 @@
     class ParIter
         : public amrex::ParIter<0, 0, RealSoA::nattribs, IntSoA::nattribs>
     {
-<<<<<<< HEAD
-        amrex::ParticleReal s = 0.0;  ///< integrated orbit path length, in meters
-        amrex::ParticleReal x = 0.0;  ///< horizontal position x, in meters
-        amrex::ParticleReal y = 0.0;  ///< vertical position y, in meters
-        amrex::ParticleReal z = 0.0;  ///< longitudinal position y, in meters
-        amrex::ParticleReal t = 0.0;  ///< clock time * c in meters
-        amrex::ParticleReal px = 0.0; ///< momentum in x, normalized to proper velocity
-        amrex::ParticleReal py = 0.0; ///< momentum in y, normalized to proper velocity
-        amrex::ParticleReal pz = 0.0; ///< momentum in z, normalized to proper velocity
-        amrex::ParticleReal pt = 0.0; ///< energy deviation, normalized by rest energy
-
-        amrex::Array2D<amrex::ParticleReal,1,6,1,6> map; ///< linearized map
-        amrex::ParticleReal sedge = 0.0;  ///< value of s at entrance of the current beamline element
-
-        /** Get reference particle relativistic gamma
-         *
-         * @returns relativistic gamma
-         */
-        amrex::ParticleReal
-        gamma () const;
-=======
     public:
         using amrex::ParIter<0, 0, RealSoA::nattribs, IntSoA::nattribs>::ParIter;
->>>>>>> 7987c5a2
 
         ParIter (ContainerType& pc, int level);
 
