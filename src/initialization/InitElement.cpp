/* Copyright 2022-2023 The Regents of the University of California, through Lawrence
 *           Berkeley National Laboratory (subject to receipt of any required
 *           approvals from the U.S. Dept. of Energy). All rights reserved.
 *
 * This file is part of ImpactX.
 *
 * Authors: Axel Huebl, Chad Mitchell, Ji Qiang
 * License: BSD-3-Clause-LBNL
 */
#include "ImpactX.H"
#include "particles/elements/All.H"

#include <AMReX.H>
#include <AMReX_BLProfiler.H>
#include <AMReX_REAL.H>
#include <AMReX_ParmParse.H>
#include <AMReX_Print.H>

#include <string>
#include <vector>


namespace impactx
{
    void ImpactX::initLatticeElementsFromInputs ()
    {
        BL_PROFILE("ImpactX::initLatticeElementsFromInputs");

        // make sure the element sequence is empty
        m_lattice.clear();

        // Parse the lattice elements
        amrex::ParmParse pp_lattice("lattice");
        std::vector<std::string> lattice_elements;
        pp_lattice.queryarr("elements", lattice_elements);

        // Default number of slices per element
        int nslice_default = 1;
        pp_lattice.query("nslice", nslice_default);

        // Default number of map integration steps per slice
        int mapsteps_default = 10;  // used only in RF cavity

        // Loop through lattice elements
        for (std::string const & element_name : lattice_elements) {
            // Check the element type
            amrex::ParmParse pp_element(element_name);
            std::string element_type;
            pp_element.get("type", element_type);

            // Initialize the corresponding element according to its type
            if (element_type == "quad") {
                amrex::Real ds, k;
                int nslice = nslice_default;
                pp_element.get("ds", ds);
                pp_element.get("k", k);
                pp_element.queryAdd("nslice", nslice);
                m_lattice.emplace_back( Quad(ds, k, nslice) );
            } else if (element_type == "drift") {
                amrex::Real ds;
                int nslice = nslice_default;
                pp_element.get("ds", ds);
                pp_element.queryAdd("nslice", nslice);
                m_lattice.emplace_back( Drift(ds, nslice) );
            } else if (element_type == "sbend") {
                amrex::Real ds, rc;
                int nslice = nslice_default;
                pp_element.get("ds", ds);
                pp_element.get("rc", rc);
                pp_element.queryAdd("nslice", nslice);
                m_lattice.emplace_back( Sbend(ds, rc, nslice) );
            } else if (element_type == "dipedge") {
                amrex::Real psi, rc, g, K2;
                pp_element.get("psi", psi);
                pp_element.get("rc", rc);
                pp_element.get("g", g);
                pp_element.get("K2", K2);
                m_lattice.emplace_back( DipEdge(psi, rc, g, K2) );
            } else if (element_type == "constf") {
                amrex::Real ds, kx, ky, kt;
                int nslice = nslice_default;
                pp_element.get("ds", ds);
                pp_element.get("kx", kx);
                pp_element.get("ky", ky);
                pp_element.get("kt", kt);
                pp_element.queryAdd("nslice", nslice);
                m_lattice.emplace_back( ConstF(ds, kx, ky, kt, nslice) );
            } else if (element_type == "shortrf") {
                amrex::Real V, k;
                pp_element.get("V", V);
                pp_element.get("k", k);
                m_lattice.emplace_back( ShortRF(V, k) );
            } else if (element_type == "multipole") {
                int m;
                amrex::Real k_normal, k_skew;
                pp_element.get("multipole", m);
                pp_element.get("k_normal", k_normal);
                pp_element.get("k_skew", k_skew);
                m_lattice.emplace_back( Multipole(m, k_normal, k_skew) );
            } else if (element_type == "nonlinear_lens") {
                amrex::Real knll, cnll;
                pp_element.get("knll", knll);
                pp_element.get("cnll", cnll);
                m_lattice.emplace_back( NonlinearLens(knll, cnll) );
            } else if (element_type == "rfcavity") {
                amrex::Real ds, escale, freq, phase;
                int nslice = nslice_default;
                int mapsteps = mapsteps_default;
                RF_field_data ez;
                std::vector<amrex::ParticleReal> cos_coef = ez.default_cos_coef;
                std::vector<amrex::ParticleReal> sin_coef = ez.default_sin_coef;
                pp_element.get("ds", ds);
                pp_element.get("escale", escale);
                pp_element.get("freq", freq);
                pp_element.get("phase", phase);
                pp_element.queryAdd("mapsteps", mapsteps);
                pp_element.queryAdd("nslice", nslice);
                pp_element.queryAdd("cos_coefficients", cos_coef);
                pp_element.queryAdd("sin_coefficients", sin_coef);
                m_lattice.emplace_back( RFCavity(ds, escale, freq, phase, cos_coef, sin_coef, mapsteps, nslice) );
            } else if (element_type == "solenoid") {
                amrex::Real ds, ks;
                int nslice = nslice_default;
                pp_element.get("ds", ds);
                pp_element.get("ks", ks);
                pp_element.queryAdd("nslice", nslice);
                m_lattice.emplace_back( Sol(ds, ks, nslice) );
<<<<<<< HEAD
            } else if (element_type == "prot") {
                amrex::Real phi_in,phi_out;
                pp_element.get("phi_in", phi_in);
                pp_element.get("phi_out", phi_out);
                phi_in = phi_in*ablastr::constant::math::pi/180.0;
                phi_out = phi_out*ablastr::constant::math::pi/180.0;
                m_lattice.emplace_back( PROT(phi_in, phi_out) );
=======
            } else if (element_type == "solenoid_softedge") {
                amrex::Real ds, bscale;
                int nslice = nslice_default;
                int mapsteps = mapsteps_default;
                Sol_field_data bz;
                std::vector<amrex::ParticleReal> cos_coef = bz.default_cos_coef;
                std::vector<amrex::ParticleReal> sin_coef = bz.default_sin_coef;
                pp_element.get("ds", ds);
                pp_element.get("bscale", bscale);
                pp_element.queryAdd("mapsteps", mapsteps);
                pp_element.queryAdd("nslice", nslice);
                pp_element.queryAdd("cos_coefficients", cos_coef);
                pp_element.queryAdd("sin_coefficients", sin_coef);
                m_lattice.emplace_back( SoftSolenoid(ds, bscale, cos_coef, sin_coef, mapsteps, nslice) );
>>>>>>> 4634cb2d
            } else {
                amrex::Abort("Unknown type for lattice element " + element_name + ": " + element_type);
            }
        }

        amrex::Print() << "Initialized element list" << std::endl;
    }
} // namespace impactx<|MERGE_RESOLUTION|>--- conflicted
+++ resolved
@@ -125,7 +125,6 @@
                 pp_element.get("ks", ks);
                 pp_element.queryAdd("nslice", nslice);
                 m_lattice.emplace_back( Sol(ds, ks, nslice) );
-<<<<<<< HEAD
             } else if (element_type == "prot") {
                 amrex::Real phi_in,phi_out;
                 pp_element.get("phi_in", phi_in);
@@ -133,7 +132,6 @@
                 phi_in = phi_in*ablastr::constant::math::pi/180.0;
                 phi_out = phi_out*ablastr::constant::math::pi/180.0;
                 m_lattice.emplace_back( PROT(phi_in, phi_out) );
-=======
             } else if (element_type == "solenoid_softedge") {
                 amrex::Real ds, bscale;
                 int nslice = nslice_default;
@@ -148,7 +146,6 @@
                 pp_element.queryAdd("cos_coefficients", cos_coef);
                 pp_element.queryAdd("sin_coefficients", sin_coef);
                 m_lattice.emplace_back( SoftSolenoid(ds, bscale, cos_coef, sin_coef, mapsteps, nslice) );
->>>>>>> 4634cb2d
             } else {
                 amrex::Abort("Unknown type for lattice element " + element_name + ": " + element_type);
             }
