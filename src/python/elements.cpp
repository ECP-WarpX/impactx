/* Copyright 2021-2023 The ImpactX Community
 *
 * Authors: Axel Huebl
 * License: BSD-3-Clause-LBNL
 */
#include "pyImpactX.H"

#include <particles/elements/All.H>
#include <AMReX.H>

#include <vector>

namespace py = pybind11;
using namespace impactx;


void init_elements(py::module& m)
{
    py::module_ me = m.def_submodule(
        "elements",
        "Accelerator lattice elements in ImpactX"
    );

    using KnownElementsList = std::list<KnownElements>;
    py::class_<KnownElementsList> kel(me, "KnownElementsList");
    kel
        .def(py::init<>())
        .def(py::init<KnownElements>())
        .def(py::init([](py::list l){
            auto v = new KnownElementsList;
            for (auto const & handle : l)
                v->push_back(handle.cast<KnownElements>());
            return v;
        }))

        .def("append", [](KnownElementsList &v, KnownElements el) { v.emplace_back(el); },
             "Add a single element to the list.")

        .def("extend",
             [](KnownElementsList &v, KnownElementsList l) {
                 for (auto const & el : l)
                    v.push_back(el);
                 return v;
             },
             "Add a list of elements to the list.")
        .def("extend",
             [](KnownElementsList &v, py::list l) {
                 for (auto const & handle : l)
                 {
                    auto el = handle.cast<KnownElements>();
                    v.push_back(el);
                 }
                 return v;
             },
             "Add a list of elements to the list."
         )

        .def("clear", &KnownElementsList::clear,
             "Clear the list to become empty.")
        .def("pop_back", &KnownElementsList::pop_back,
             "Return and remove the last element of the list.")
        .def("__len__", [](const KnownElementsList &v) { return v.size(); },
             "The length of the list.")
        .def("__iter__", [](KnownElementsList &v) {
            return py::make_iterator(v.begin(), v.end());
        }, py::keep_alive<0, 1>()) /* Keep list alive while iterator is used */
    ;

    // mixin classes

    py::class_<elements::Thick>(me, "Thick")
        .def(py::init<
                 amrex::ParticleReal const,
                 amrex::ParticleReal const
             >(),
             py::arg("ds"), py::arg("nslice") = 1,
             "Mixin class for lattice elements with finite length."
        )
        .def_property_readonly("nslice", &elements::Thick::nslice)
        .def_property_readonly("ds", &elements::Thick::ds)
    ;

    py::class_<elements::Thin>(me, "Thin")
        .def(py::init<>(),
             "Mixin class for lattice elements with zero length."
        )
        .def_property_readonly("nslice", &elements::Thin::nslice)
        .def_property_readonly("ds", &elements::Thin::ds)
    ;

    // diagnostics

    py::class_<diagnostics::BeamMonitor, elements::Thin>(me, "BeamMonitor")
        .def(py::init<std::string, std::string, std::string>(),
             py::arg("name"), py::arg("backend")="default", py::arg("encoding")="g",
             "This element writes the particle beam out to openPMD data."
        )
    ;

    // beam optics

    py::class_<ConstF, elements::Thick>(me, "ConstF")
        .def(py::init<
                amrex::ParticleReal const,
                amrex::ParticleReal const,
                amrex::ParticleReal const,
                amrex::ParticleReal const,
                int const >(),
             py::arg("ds"), py::arg("kx"), py::arg("ky"), py::arg("kt"), py::arg("nslice") = 1,
             "A linear Constant Focusing element."
        )
    ;

    py::class_<DipEdge, elements::Thin>(me, "DipEdge")
        .def(py::init<
                amrex::ParticleReal const,
                amrex::ParticleReal const,
                amrex::ParticleReal const,
                amrex::ParticleReal const>(),
             py::arg("psi"), py::arg("rc"), py::arg("g"), py::arg("K2"),
             "Edge focusing associated with bend entry or exit."
        )
    ;

    py::class_<Drift, elements::Thick>(me, "Drift")
        .def(py::init<
                amrex::ParticleReal const,
                int const >(),
             py::arg("ds"), py::arg("nslice") = 1,
             "A drift."
        )
    ;

    py::class_<Multipole, elements::Thin>(me, "Multipole")
        .def(py::init<
                int const,
                amrex::ParticleReal const,
                amrex::ParticleReal const>(),
             py::arg("multiple"), py::arg("K_normal"), py::arg("K_skew"),
             "A general thin multipole element."
        )
    ;

    py::class_<None, elements::Thin>(me, "None")
        .def(py::init<>(),
             "This element does nothing."
        )
    ;

    py::class_<NonlinearLens, elements::Thin>(me, "NonlinearLens")
        .def(py::init<
                amrex::ParticleReal const,
                amrex::ParticleReal const>(),
             py::arg("knll"), py::arg("cnll"),
             "Single short segment of the nonlinear magnetic insert element."
        )
    ;

    py::class_<Programmable>(me, "Programmable")
        .def(py::init<
                 amrex::ParticleReal,
                 int>(),
             py::arg("ds") = 0.0, py::arg("nslice") = 1,
             "A programmable beam optics element."
        )
        .def_property("nslice",
            [](Programmable & p) { return p.nslice(); },
            [](Programmable & p, int nslice) { p.m_nslice = nslice; }
        )
        .def_property("ds",
              [](Programmable & p) { return p.ds(); },
              [](Programmable & p, amrex::ParticleReal ds) { p.m_ds = ds; }
        )
        .def_property("threadsafe",
            [](Programmable & p) { return p.m_threadsafe; },
            [](Programmable & p, bool threadsafe) { p.m_threadsafe = threadsafe; },
            "allow threading via OpenMP for the particle iterator loop, default=False (note: if OMP backend is active)"
        )
        .def_property("push",
              [](Programmable & p) { return p.m_push; },
              [](Programmable & p,
                 std::function<void(ImpactXParticleContainer *, int)> new_hook
              ) { p.m_push = new_hook; },
              "hook for push of whole container (pc, step)"
        )
        .def_property("beam_particles",
              [](Programmable & p) { return p.m_beam_particles; },
              [](Programmable & p,
                 std::function<void(ImpactXParticleContainer::iterator *, RefPart &)> new_hook
              ) { p.m_beam_particles = new_hook; },
              "hook for beam particles (pti, RefPart)"
        )
        .def_property("ref_particle",
              [](Programmable & p) { return p.m_ref_particle; },
              [](Programmable & p,
                 std::function<void(RefPart &)> new_hook
              ) { p.m_ref_particle = new_hook; },
              "hook for reference particle (RefPart)"
        )
    ;

    py::class_<Quad, elements::Thick>(me, "Quad")
        .def(py::init<
                amrex::ParticleReal const,
                amrex::ParticleReal const,
                int const>(),
             py::arg("ds"), py::arg("k"), py::arg("nslice") = 1,
             "A Quadrupole magnet."
        )
    ;

    py::class_<RFCavity, elements::Thick>(me, "RFCavity")
        .def(py::init<
                amrex::ParticleReal,
                amrex::ParticleReal,
                amrex::ParticleReal,
                amrex::ParticleReal,
                std::vector<amrex::ParticleReal>,
                std::vector<amrex::ParticleReal>,
                int,
                int
             >(),
             py::arg("ds"), py::arg("escale"), py::arg("freq"),
             py::arg("phase"), py::arg("cos_coefficients"), py::arg("sin_coefficients"),
             py::arg("mapsteps") = 1, py::arg("nslice") = 1,
             "An RF cavity."
        )
    ;

    py::class_<Sbend, elements::Thick>(me, "Sbend")
        .def(py::init<
                amrex::ParticleReal const,
                amrex::ParticleReal const,
                int const>(),
             py::arg("ds"), py::arg("rc"), py::arg("nslice") = 1,
             "An ideal sector bend."
        )
    ;

    py::class_<ShortRF, elements::Thin>(me, "ShortRF")
        .def(py::init<
                amrex::ParticleReal const,
                amrex::ParticleReal const>(),
             py::arg("V"), py::arg("k"),
             "A short RF cavity element at zero crossing for bunching."
        )
    ;

    py::class_<SoftSolenoid, elements::Thick>(me, "SoftSolenoid")
        .def(py::init<
                 amrex::ParticleReal const,
                 amrex::ParticleReal const,
                 std::vector<amrex::ParticleReal>,
                 std::vector<amrex::ParticleReal>,
         int const,
                 int const
             >(),
             py::arg("ds"), py::arg("bscale"),
             py::arg("cos_coefficients"), py::arg("sin_coefficients"),
             py::arg("mapsteps") = 1, py::arg("nslice") = 1,
             "A soft-edge solenoid."
        )
    ;

    py::class_<Sol, elements::Thick>(me, "Sol")
        .def(py::init<
                amrex::ParticleReal const,
                amrex::ParticleReal const,
                int const>(),
             py::arg("ds"), py::arg("ks"), py::arg("nslice") = 1,
             "An ideal hard-edge Solenoid magnet."
        )
    ;

<<<<<<< HEAD
    py::class_<PRot, elements::Thin>(me, "PRot")
        .def(py::init<
                amrex::ParticleReal const,
                amrex::ParticleReal const>(),
             py::arg("phi_in"), py::arg("phi_out"),
             "An exact pole-face rotation in the x-z plane."
=======
    py::class_<SoftQuadrupole, elements::Thick>(me, "SoftQuadrupole")
        .def(py::init<
                 amrex::ParticleReal,
                 amrex::ParticleReal,
                 std::vector<amrex::ParticleReal>,
                 std::vector<amrex::ParticleReal>,
                 int,
                 int
             >(),
             py::arg("ds"), py::arg("gscale"),
             py::arg("cos_coefficients"), py::arg("sin_coefficients"),
             py::arg("mapsteps") = 1, py::arg("nslice") = 1,
             "A soft-edge quadrupole."
>>>>>>> 584d1d84
        )
    ;

}<|MERGE_RESOLUTION|>--- conflicted
+++ resolved
@@ -272,14 +272,15 @@
         )
     ;
 
-<<<<<<< HEAD
     py::class_<PRot, elements::Thin>(me, "PRot")
         .def(py::init<
                 amrex::ParticleReal const,
                 amrex::ParticleReal const>(),
              py::arg("phi_in"), py::arg("phi_out"),
              "An exact pole-face rotation in the x-z plane."
-=======
+        )
+    ;
+
     py::class_<SoftQuadrupole, elements::Thick>(me, "SoftQuadrupole")
         .def(py::init<
                  amrex::ParticleReal,
@@ -293,7 +294,6 @@
              py::arg("cos_coefficients"), py::arg("sin_coefficients"),
              py::arg("mapsteps") = 1, py::arg("nslice") = 1,
              "A soft-edge quadrupole."
->>>>>>> 584d1d84
         )
     ;
 
