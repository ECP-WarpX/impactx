--- conflicted
+++ resolved
@@ -1,156 +1,151 @@
-import asyncio
-import subprocess
-
-import pandas as pd
-from trame.app import get_server
-
-# -----------------------------------------------------------------------------
-# Trame setup
-# -----------------------------------------------------------------------------
-
-server = get_server(client_type="vue2")
-state, ctrl = server.state, server.controller
-
-# -----------------------------------------------------------------------------
-# Content
-# -----------------------------------------------------------------------------
-
-
-class AnalyzeFunctions:
-    """
-    Helper functions for
-    preparing the contents for the 'Analyze' page
-    """
-
-    # -----------------------------------------------------------------------------
-    # Functions for Beam Characteristic and Ref particle data table
-    # -----------------------------------------------------------------------------
-
-    @staticmethod
-    def load_data(file_path):
-        """
-        Reads data from the provided file path.
-        :param file_path: The path to the file to be read.
-        :return: A DataFrame containing the data from the file.
-        """
-
-        df = pd.read_csv(file_path, sep=" ")
-        return df
-
-    @staticmethod
-    def convert_to_dict(combined_data):
-        """
-        Converts data to dictionary format
-        for Vuetify data table.
-        :param combined_data: The DataFrame to be converted.
-        :return: A tuple containing the data as a list of dictionaries and the headers.
-        """
-
-        dictionary = combined_data.to_dict(orient="records")
-        columns = combined_data.columns
-        headers = [
-            {"text": column.strip(), "value": column.strip()} for column in columns
-        ]
-        return dictionary, headers
-
-    @staticmethod
-    def combine_files(file1_name, file2_name):
-        """
-        Merges two files together.
-        :param file1_name: The name of the first file.
-        :param file2_name: The name of the second file.
-        :return: A DataFrame containing the merged data from the two files.
-        """
-
-        file1 = AnalyzeFunctions.load_data(file1_name)
-        file2 = AnalyzeFunctions.load_data(file2_name)
-        return pd.merge(file1, file2, how="outer")
-
-    @staticmethod
-    def filter_headers(allHeaders, selected_headers):
-        """
-        Retrieves only user-selected headers.
-        :param allHeaders: The list of all headers.
-        :param selected_headers: The list of headers selected by the user.
-        :return: A list of filtered headers based on user selection.
-        """
-
-        filtered_headers = []
-        for selectedHeader in allHeaders:
-            if selectedHeader["value"] in selected_headers:
-                filtered_headers.append(selectedHeader)
-        return filtered_headers
-
-    @staticmethod
-    def filter_data(allData, selected_headers):
-        """
-        Retrieves data for user-selected headers.
-        :param allData: The list of all data.
-        :param selected_headers: The list of headers selected by the user.
-        :return: A list of filtered data based on user selection.
-        """
-
-        filtered_data = []
-        for row in allData:
-            filtered_row = {}
-            for key, value in row.items():
-                if key in selected_headers:
-                    filtered_row[key] = value
-            filtered_data.append(filtered_row)
-        return filtered_data
-
-    # -----------------------------------------------------------------------------
-    # Function to print simulation output in terminal view
-    # -----------------------------------------------------------------------------
-<<<<<<< HEAD
-    @staticmethod
-    async def outputTerminal (simulation_function_name):
-=======
-
-    async def outputTerminal(simulation_function_name):
->>>>>>> 98c1e961
-        """
-        Function to print out simulation results in
-        terminal view. (Not working as intended, 8/4/24)
-        """
-
-        ctrl.terminal_println(f"Running {simulation_function_name}...")
-        ctrl.terminal_println(
-            f"npart: {state.npart}\nkin_energy_MeV: {state.kin_energy_MeV}"
-        )
-
-        # Define the command to run based on the simulation function name
-        if simulation_function_name == "run_simulation":
-            command = [
-                "python",
-                "-c",
-                "from Analyze.plot_PhaseSpaceProjections.phaseSpace import run_simulation; run_simulation()",
-            ]
-        elif simulation_function_name == "run_optimize_triplet":
-            command = [
-                "python",
-                "-c",
-                "from Analyze.plot_PhaseSpaceProjections.phaseSpace import run_optimize_triplet; run_optimize_triplet()",
-            ]
-        else:
-            ctrl.terminal_println(
-                f"Unknown simulation function: {simulation_function_name}"
-            )
-            return
-
-        # Run the specified simulation function as a separate process
-        process = await asyncio.create_subprocess_exec(
-            *command,
-            stdout=subprocess.PIPE,
-            stderr=subprocess.STDOUT,  # Capture errors to the same stream as output
-        )
-
-        # Read output from the process and print it to the xterm widget
-        while True:
-            output = await process.stdout.readline()
-            if output == b"" and await process.wait() is not None:
-                break
-            if output:
-                ctrl.terminal_println(output.decode().strip())
-
-        ctrl.terminal_println(f"{simulation_function_name} complete.")
+import asyncio
+import subprocess
+
+import pandas as pd
+from trame.app import get_server
+
+# -----------------------------------------------------------------------------
+# Trame setup
+# -----------------------------------------------------------------------------
+
+server = get_server(client_type="vue2")
+state, ctrl = server.state, server.controller
+
+# -----------------------------------------------------------------------------
+# Content
+# -----------------------------------------------------------------------------
+
+
+class AnalyzeFunctions:
+    """
+    Helper functions for
+    preparing the contents for the 'Analyze' page
+    """
+
+    # -----------------------------------------------------------------------------
+    # Functions for Beam Characteristic and Ref particle data table
+    # -----------------------------------------------------------------------------
+
+    @staticmethod
+    def load_data(file_path):
+        """
+        Reads data from the provided file path.
+        :param file_path: The path to the file to be read.
+        :return: A DataFrame containing the data from the file.
+        """
+
+        df = pd.read_csv(file_path, sep=" ")
+        return df
+
+    @staticmethod
+    def convert_to_dict(combined_data):
+        """
+        Converts data to dictionary format
+        for Vuetify data table.
+        :param combined_data: The DataFrame to be converted.
+        :return: A tuple containing the data as a list of dictionaries and the headers.
+        """
+
+        dictionary = combined_data.to_dict(orient="records")
+        columns = combined_data.columns
+        headers = [
+            {"text": column.strip(), "value": column.strip()} for column in columns
+        ]
+        return dictionary, headers
+
+    @staticmethod
+    def combine_files(file1_name, file2_name):
+        """
+        Merges two files together.
+        :param file1_name: The name of the first file.
+        :param file2_name: The name of the second file.
+        :return: A DataFrame containing the merged data from the two files.
+        """
+
+        file1 = AnalyzeFunctions.load_data(file1_name)
+        file2 = AnalyzeFunctions.load_data(file2_name)
+        return pd.merge(file1, file2, how="outer")
+
+    @staticmethod
+    def filter_headers(allHeaders, selected_headers):
+        """
+        Retrieves only user-selected headers.
+        :param allHeaders: The list of all headers.
+        :param selected_headers: The list of headers selected by the user.
+        :return: A list of filtered headers based on user selection.
+        """
+
+        filtered_headers = []
+        for selectedHeader in allHeaders:
+            if selectedHeader["value"] in selected_headers:
+                filtered_headers.append(selectedHeader)
+        return filtered_headers
+
+    @staticmethod
+    def filter_data(allData, selected_headers):
+        """
+        Retrieves data for user-selected headers.
+        :param allData: The list of all data.
+        :param selected_headers: The list of headers selected by the user.
+        :return: A list of filtered data based on user selection.
+        """
+
+        filtered_data = []
+        for row in allData:
+            filtered_row = {}
+            for key, value in row.items():
+                if key in selected_headers:
+                    filtered_row[key] = value
+            filtered_data.append(filtered_row)
+        return filtered_data
+
+    # -----------------------------------------------------------------------------
+    # Function to print simulation output in terminal view
+    # -----------------------------------------------------------------------------
+    @staticmethod
+    async def outputTerminal (simulation_function_name):
+        """
+        Function to print out simulation results in
+        terminal view. (Not working as intended, 8/4/24)
+        """
+
+        ctrl.terminal_println(f"Running {simulation_function_name}...")
+        ctrl.terminal_println(
+            f"npart: {state.npart}\nkin_energy_MeV: {state.kin_energy_MeV}"
+        )
+
+        # Define the command to run based on the simulation function name
+        if simulation_function_name == "run_simulation":
+            command = [
+                "python",
+                "-c",
+                "from Analyze.plot_PhaseSpaceProjections.phaseSpace import run_simulation; run_simulation()",
+            ]
+        elif simulation_function_name == "run_optimize_triplet":
+            command = [
+                "python",
+                "-c",
+                "from Analyze.plot_PhaseSpaceProjections.phaseSpace import run_optimize_triplet; run_optimize_triplet()",
+            ]
+        else:
+            ctrl.terminal_println(
+                f"Unknown simulation function: {simulation_function_name}"
+            )
+            return
+
+        # Run the specified simulation function as a separate process
+        process = await asyncio.create_subprocess_exec(
+            *command,
+            stdout=subprocess.PIPE,
+            stderr=subprocess.STDOUT,  # Capture errors to the same stream as output
+        )
+
+        # Read output from the process and print it to the xterm widget
+        while True:
+            output = await process.stdout.readline()
+            if output == b"" and await process.wait() is not None:
+                break
+            if output:
+                ctrl.terminal_println(output.decode().strip())
+
+        ctrl.terminal_println(f"{simulation_function_name} complete.")