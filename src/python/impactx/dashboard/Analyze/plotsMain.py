import os

from trame.app import get_server
from trame.widgets import plotly, vuetify

from .analyzeFunctions import analyzeFunctions
from .plot_ParameterEvolutionOverS.overS import line_plot_1d
from .plot_PhaseSpaceProjections.phaseSpace import run_simulation

# -----------------------------------------------------------------------------
# Start server
# -----------------------------------------------------------------------------

server = get_server(client_type="vue2")
state, ctrl = server.state, server.controller

# -----------------------------------------------------------------------------
# Plotting
# -----------------------------------------------------------------------------


# Call plot_over_s
<<<<<<< HEAD
def plot_over_s ():
    """
    Generates a plot.
    """

=======
def plot_over_s():
>>>>>>> 5b2d022a
    fig = line_plot_1d(state.selected_headers, state.filtered_data)
    ctrl.plotly_figure_update(fig)


PLOTS = {
    "Plot Over S": plot_over_s,
    "Phase Space Plots": None,
}

# -----------------------------------------------------------------------------
# -----------------------------------------------------------------------------


<<<<<<< HEAD
def available_plot_options (simulationClicked):
    """
    Displays plot_options for users based on status of simulation.
    :param simulationClicked (bool): status of simulation status
    :return: list of plot_options for users
    """

=======
def validPlotOptions(simulationClicked):
>>>>>>> 5b2d022a
    if simulationClicked:
        return list(PLOTS.keys())
    else:
        return ["Run Simulation To See Options"]


<<<<<<< HEAD
def load_dataTable_data ():
    """
    Loads and processes data from combined beam and reference particle files.
    """
    
=======
def load_dataTable_data():
>>>>>>> 5b2d022a
    combined_files = analyzeFunctions.combine_files(
        REDUCED_BEAM_DATA, REF_PARTICLE_DATA
    )
    combined_files_data_converted_to_dictionary_format = (
        analyzeFunctions.convert_to_dict(combined_files)
    )
    data, headers = combined_files_data_converted_to_dictionary_format
    state.all_data = data
    state.all_headers = headers


# -----------------------------------------------------------------------------
# Defaults
# -----------------------------------------------------------------------------

BASE_PATH = os.path.dirname(os.path.dirname(os.path.dirname(os.path.abspath(__file__))))
REDUCED_BEAM_DATA = os.path.join(BASE_PATH, "diags", "reduced_beam_characteristics.0.0")
REF_PARTICLE_DATA = os.path.join(BASE_PATH, "diags", "ref_particle.0.0")
DEFAULT_HEADERS = ["step", "s", "alpha_x", "alpha_y", "alpha_t"]

state.selected_headers = DEFAULT_HEADERS
state.plot_options = available_plot_options(simulationClicked=False)
state.show_table = False
state.active_plot = None
state.filtered_data = []
state.all_data = []
state.all_headers = []

# -----------------------------------------------------------------------------
# Functions to update table/plot
# -----------------------------------------------------------------------------


def update_data_table():
    """
    Combines reducedBeam and refParticle files
    and updates data table upon column selection by user
    """

    load_dataTable_data()
    state.filtered_data = analyzeFunctions.filter_data(
        state.all_data, state.selected_headers
    )
    state.filtered_headers = analyzeFunctions.filter_headers(
        state.all_headers, state.selected_headers
    )


def update_plot():
    """
    Performs actions to display correct information,
    based on the plot optin selected by the user
    """

    if state.active_plot == "Plot Over S":
        update_data_table()
        plot_over_s()
        state.show_table = True
    elif state.active_plot == "Phase Space Plots":
        state.show_table = False
        # ctrl.matplotlib_figure_update(state.simulation_data)


# -----------------------------------------------------------------------------
# State changes
# -----------------------------------------------------------------------------


@state.change("selected_headers")
def on_header_selection_change(selected_headers, **kwargs):
    state.filtered_headers = analyzeFunctions.filter_headers(
        state.all_headers, selected_headers
    )
    state.filtered_data = analyzeFunctions.filter_data(state.all_data, selected_headers)


@state.change("filtered_data", "active_plot")
def on_filtered_data_change(**kwargs):
    update_plot()


@ctrl.add("run_simulation")
<<<<<<< HEAD
def run_simulation_and_store ():
    state.plot_options = available_plot_options(simulationClicked=True)
=======
def run_simulation_and_store():
    workflow = state.selectedWorkflow
    state.plot_options = validPlotOptions(simulationClicked=True)
>>>>>>> 5b2d022a
    state.simulation_data = run_simulation()
    # asyncio.create_task(run_simulation("run_simulation"))
    update_plot()
    load_dataTable_data()


# async def run_simulation(simulation_function_name):
#     await analyzeFunctions.outputTerminal(simulation_function_name)
# -----------------------------------------------------------------------------
# GUI
# -----------------------------------------------------------------------------


class AnalyzeSimulation:
    """
    Prepares contents for the 'Analyze' page.
    """

    @staticmethod
<<<<<<< HEAD
    def card ():
        """
        Displays any non-plot content for 'Analyze' page.
        """

=======
    def card():
>>>>>>> 5b2d022a
        with vuetify.VContainer():
            with vuetify.VCard(v_if=("show_table")):
                with vuetify.VCol(style="width: 500px;"):
                    vuetify.VSelect(
                        v_model=("selected_headers",),
                        items=("all_headers",),
                        label="Select data to view",
                        multiple=True,
                    )
                    vuetify.VDivider()
                    vuetify.VDataTable(
                        headers=("filtered_headers",),
                        items=("filtered_data",),
                        header_class="centered-header",
                        dense=True,
                        height="325px",
                    )

    @staticmethod
<<<<<<< HEAD
    def plot ():
        """
        Displays any plot content for 'Analyze' page.
        """

=======
    def plot():
>>>>>>> 5b2d022a
        with vuetify.VContainer(
            v_if="active_plot === 'Plot Over S'", style="height: 90vh; width: 100vh;"
        ):
            plotly_figure = plotly.Figure(
                display_mode_bar="true", config={"responsive": True}
            )
            ctrl.plotly_figure_update = plotly_figure.update
        # with vuetify.VLayout(v_if="active_plot === 'Phase Space Plots'"):
        # matplotlib_figure = matplotlib.Figure(style="position: absolute")
        # ctrl.matplotlib_figure_update = matplotlib_figure.update
<|MERGE_RESOLUTION|>--- conflicted
+++ resolved
@@ -1,226 +1,200 @@
-import os
-
-from trame.app import get_server
-from trame.widgets import plotly, vuetify
-
-from .analyzeFunctions import analyzeFunctions
-from .plot_ParameterEvolutionOverS.overS import line_plot_1d
-from .plot_PhaseSpaceProjections.phaseSpace import run_simulation
-
-# -----------------------------------------------------------------------------
-# Start server
-# -----------------------------------------------------------------------------
-
-server = get_server(client_type="vue2")
-state, ctrl = server.state, server.controller
-
-# -----------------------------------------------------------------------------
-# Plotting
-# -----------------------------------------------------------------------------
-
-
-# Call plot_over_s
-<<<<<<< HEAD
-def plot_over_s ():
-    """
-    Generates a plot.
-    """
-
-=======
-def plot_over_s():
->>>>>>> 5b2d022a
-    fig = line_plot_1d(state.selected_headers, state.filtered_data)
-    ctrl.plotly_figure_update(fig)
-
-
-PLOTS = {
-    "Plot Over S": plot_over_s,
-    "Phase Space Plots": None,
-}
-
-# -----------------------------------------------------------------------------
-# -----------------------------------------------------------------------------
-
-
-<<<<<<< HEAD
-def available_plot_options (simulationClicked):
-    """
-    Displays plot_options for users based on status of simulation.
-    :param simulationClicked (bool): status of simulation status
-    :return: list of plot_options for users
-    """
-
-=======
-def validPlotOptions(simulationClicked):
->>>>>>> 5b2d022a
-    if simulationClicked:
-        return list(PLOTS.keys())
-    else:
-        return ["Run Simulation To See Options"]
-
-
-<<<<<<< HEAD
-def load_dataTable_data ():
-    """
-    Loads and processes data from combined beam and reference particle files.
-    """
-    
-=======
-def load_dataTable_data():
->>>>>>> 5b2d022a
-    combined_files = analyzeFunctions.combine_files(
-        REDUCED_BEAM_DATA, REF_PARTICLE_DATA
-    )
-    combined_files_data_converted_to_dictionary_format = (
-        analyzeFunctions.convert_to_dict(combined_files)
-    )
-    data, headers = combined_files_data_converted_to_dictionary_format
-    state.all_data = data
-    state.all_headers = headers
-
-
-# -----------------------------------------------------------------------------
-# Defaults
-# -----------------------------------------------------------------------------
-
-BASE_PATH = os.path.dirname(os.path.dirname(os.path.dirname(os.path.abspath(__file__))))
-REDUCED_BEAM_DATA = os.path.join(BASE_PATH, "diags", "reduced_beam_characteristics.0.0")
-REF_PARTICLE_DATA = os.path.join(BASE_PATH, "diags", "ref_particle.0.0")
-DEFAULT_HEADERS = ["step", "s", "alpha_x", "alpha_y", "alpha_t"]
-
-state.selected_headers = DEFAULT_HEADERS
-state.plot_options = available_plot_options(simulationClicked=False)
-state.show_table = False
-state.active_plot = None
-state.filtered_data = []
-state.all_data = []
-state.all_headers = []
-
-# -----------------------------------------------------------------------------
-# Functions to update table/plot
-# -----------------------------------------------------------------------------
-
-
-def update_data_table():
-    """
-    Combines reducedBeam and refParticle files
-    and updates data table upon column selection by user
-    """
-
-    load_dataTable_data()
-    state.filtered_data = analyzeFunctions.filter_data(
-        state.all_data, state.selected_headers
-    )
-    state.filtered_headers = analyzeFunctions.filter_headers(
-        state.all_headers, state.selected_headers
-    )
-
-
-def update_plot():
-    """
-    Performs actions to display correct information,
-    based on the plot optin selected by the user
-    """
-
-    if state.active_plot == "Plot Over S":
-        update_data_table()
-        plot_over_s()
-        state.show_table = True
-    elif state.active_plot == "Phase Space Plots":
-        state.show_table = False
-        # ctrl.matplotlib_figure_update(state.simulation_data)
-
-
-# -----------------------------------------------------------------------------
-# State changes
-# -----------------------------------------------------------------------------
-
-
-@state.change("selected_headers")
-def on_header_selection_change(selected_headers, **kwargs):
-    state.filtered_headers = analyzeFunctions.filter_headers(
-        state.all_headers, selected_headers
-    )
-    state.filtered_data = analyzeFunctions.filter_data(state.all_data, selected_headers)
-
-
-@state.change("filtered_data", "active_plot")
-def on_filtered_data_change(**kwargs):
-    update_plot()
-
-
-@ctrl.add("run_simulation")
-<<<<<<< HEAD
-def run_simulation_and_store ():
-    state.plot_options = available_plot_options(simulationClicked=True)
-=======
-def run_simulation_and_store():
-    workflow = state.selectedWorkflow
-    state.plot_options = validPlotOptions(simulationClicked=True)
->>>>>>> 5b2d022a
-    state.simulation_data = run_simulation()
-    # asyncio.create_task(run_simulation("run_simulation"))
-    update_plot()
-    load_dataTable_data()
-
-
-# async def run_simulation(simulation_function_name):
-#     await analyzeFunctions.outputTerminal(simulation_function_name)
-# -----------------------------------------------------------------------------
-# GUI
-# -----------------------------------------------------------------------------
-
-
-class AnalyzeSimulation:
-    """
-    Prepares contents for the 'Analyze' page.
-    """
-
-    @staticmethod
-<<<<<<< HEAD
-    def card ():
-        """
-        Displays any non-plot content for 'Analyze' page.
-        """
-
-=======
-    def card():
->>>>>>> 5b2d022a
-        with vuetify.VContainer():
-            with vuetify.VCard(v_if=("show_table")):
-                with vuetify.VCol(style="width: 500px;"):
-                    vuetify.VSelect(
-                        v_model=("selected_headers",),
-                        items=("all_headers",),
-                        label="Select data to view",
-                        multiple=True,
-                    )
-                    vuetify.VDivider()
-                    vuetify.VDataTable(
-                        headers=("filtered_headers",),
-                        items=("filtered_data",),
-                        header_class="centered-header",
-                        dense=True,
-                        height="325px",
-                    )
-
-    @staticmethod
-<<<<<<< HEAD
-    def plot ():
-        """
-        Displays any plot content for 'Analyze' page.
-        """
-
-=======
-    def plot():
->>>>>>> 5b2d022a
-        with vuetify.VContainer(
-            v_if="active_plot === 'Plot Over S'", style="height: 90vh; width: 100vh;"
-        ):
-            plotly_figure = plotly.Figure(
-                display_mode_bar="true", config={"responsive": True}
-            )
-            ctrl.plotly_figure_update = plotly_figure.update
-        # with vuetify.VLayout(v_if="active_plot === 'Phase Space Plots'"):
-        # matplotlib_figure = matplotlib.Figure(style="position: absolute")
-        # ctrl.matplotlib_figure_update = matplotlib_figure.update
+import os
+
+from trame.app import get_server
+from trame.widgets import plotly, vuetify
+
+from .analyzeFunctions import analyzeFunctions
+from .plot_ParameterEvolutionOverS.overS import line_plot_1d
+from .plot_PhaseSpaceProjections.phaseSpace import run_simulation
+
+# -----------------------------------------------------------------------------
+# Start server
+# -----------------------------------------------------------------------------
+
+server = get_server(client_type="vue2")
+state, ctrl = server.state, server.controller
+
+# -----------------------------------------------------------------------------
+# Plotting
+# -----------------------------------------------------------------------------
+
+
+# Call plot_over_s
+def plot_over_s ():
+    """
+    Generates a plot.
+    """
+
+    fig = line_plot_1d(state.selected_headers, state.filtered_data)
+    ctrl.plotly_figure_update(fig)
+
+
+PLOTS = {
+    "Plot Over S": plot_over_s,
+    "Phase Space Plots": None,
+}
+
+# -----------------------------------------------------------------------------
+# -----------------------------------------------------------------------------
+
+
+def available_plot_options (simulationClicked):
+    """
+    Displays plot_options for users based on status of simulation.
+    :param simulationClicked (bool): status of simulation status
+    :return: list of plot_options for users
+    """
+
+    if simulationClicked:
+        return list(PLOTS.keys())
+    else:
+        return ["Run Simulation To See Options"]
+
+
+def load_dataTable_data ():
+    """
+    Loads and processes data from combined beam and reference particle files.
+    """
+    
+    combined_files = analyzeFunctions.combine_files(
+        REDUCED_BEAM_DATA, REF_PARTICLE_DATA
+    )
+    combined_files_data_converted_to_dictionary_format = (
+        analyzeFunctions.convert_to_dict(combined_files)
+    )
+    data, headers = combined_files_data_converted_to_dictionary_format
+    state.all_data = data
+    state.all_headers = headers
+
+
+# -----------------------------------------------------------------------------
+# Defaults
+# -----------------------------------------------------------------------------
+
+BASE_PATH = os.path.dirname(os.path.dirname(os.path.dirname(os.path.abspath(__file__))))
+REDUCED_BEAM_DATA = os.path.join(BASE_PATH, "diags", "reduced_beam_characteristics.0.0")
+REF_PARTICLE_DATA = os.path.join(BASE_PATH, "diags", "ref_particle.0.0")
+DEFAULT_HEADERS = ["step", "s", "alpha_x", "alpha_y", "alpha_t"]
+
+state.selected_headers = DEFAULT_HEADERS
+state.plot_options = available_plot_options(simulationClicked=False)
+state.show_table = False
+state.active_plot = None
+state.filtered_data = []
+state.all_data = []
+state.all_headers = []
+
+# -----------------------------------------------------------------------------
+# Functions to update table/plot
+# -----------------------------------------------------------------------------
+
+
+def update_data_table():
+    """
+    Combines reducedBeam and refParticle files
+    and updates data table upon column selection by user
+    """
+
+    load_dataTable_data()
+    state.filtered_data = analyzeFunctions.filter_data(
+        state.all_data, state.selected_headers
+    )
+    state.filtered_headers = analyzeFunctions.filter_headers(
+        state.all_headers, state.selected_headers
+    )
+
+
+def update_plot():
+    """
+    Performs actions to display correct information,
+    based on the plot optin selected by the user
+    """
+
+    if state.active_plot == "Plot Over S":
+        update_data_table()
+        plot_over_s()
+        state.show_table = True
+    elif state.active_plot == "Phase Space Plots":
+        state.show_table = False
+        # ctrl.matplotlib_figure_update(state.simulation_data)
+
+
+# -----------------------------------------------------------------------------
+# State changes
+# -----------------------------------------------------------------------------
+
+
+@state.change("selected_headers")
+def on_header_selection_change(selected_headers, **kwargs):
+    state.filtered_headers = analyzeFunctions.filter_headers(
+        state.all_headers, selected_headers
+    )
+    state.filtered_data = analyzeFunctions.filter_data(state.all_data, selected_headers)
+
+
+@state.change("filtered_data", "active_plot")
+def on_filtered_data_change(**kwargs):
+    update_plot()
+
+
+@ctrl.add("run_simulation")
+def run_simulation_and_store ():
+    state.plot_options = available_plot_options(simulationClicked=True)
+    state.simulation_data = run_simulation()
+    # asyncio.create_task(run_simulation("run_simulation"))
+    update_plot()
+    load_dataTable_data()
+
+
+# async def run_simulation(simulation_function_name):
+#     await analyzeFunctions.outputTerminal(simulation_function_name)
+# -----------------------------------------------------------------------------
+# GUI
+# -----------------------------------------------------------------------------
+
+
+class AnalyzeSimulation:
+    """
+    Prepares contents for the 'Analyze' page.
+    """
+
+    @staticmethod
+    def card ():
+        """
+        Displays any non-plot content for 'Analyze' page.
+        """
+
+        with vuetify.VContainer():
+            with vuetify.VCard(v_if=("show_table")):
+                with vuetify.VCol(style="width: 500px;"):
+                    vuetify.VSelect(
+                        v_model=("selected_headers",),
+                        items=("all_headers",),
+                        label="Select data to view",
+                        multiple=True,
+                    )
+                    vuetify.VDivider()
+                    vuetify.VDataTable(
+                        headers=("filtered_headers",),
+                        items=("filtered_data",),
+                        header_class="centered-header",
+                        dense=True,
+                        height="325px",
+                    )
+
+    @staticmethod
+    def plot ():
+        """
+        Displays any plot content for 'Analyze' page.
+        """
+
+        with vuetify.VContainer(
+            v_if="active_plot === 'Plot Over S'", style="height: 90vh; width: 100vh;"
+        ):
+            plotly_figure = plotly.Figure(
+                display_mode_bar="true", config={"responsive": True}
+            )
+            ctrl.plotly_figure_update = plotly_figure.update
+        # with vuetify.VLayout(v_if="active_plot === 'Phase Space Plots'"):
+        # matplotlib_figure = matplotlib.Figure(style="position: absolute")
+        # ctrl.matplotlib_figure_update = matplotlib_figure.update