--- conflicted
+++ resolved
@@ -96,7 +96,6 @@
                 )
             vuetify.VDivider()
             with vuetify.VCardText():
-<<<<<<< HEAD
                 with vuetify.VRow(classes="py-2"):
                     with vuetify.VCol(cols=6, classes="py-0"):
                         vuetify.VCheckbox(
@@ -111,13 +110,7 @@
                             v_model=("CSR", False),
                             dense=True,
                             classes="mt-0",
-=======
-                vuetify.VCombobox(
-                    v_model=("particle_shape",),
-                    label="Particle Shape",
-                    items=([1, 2, 3],),
-                    dense=True,
-                )
+                        )
                 with vuetify.VRow(classes="my-2"):
                     with vuetify.VCol(cols=6, classes="py-0"):
                         vuetify.VTextField(
@@ -144,7 +137,6 @@
                                 ctrl.on_input_change,
                                 "[$event, 'float','mass_MeV','mass_MeV_validation', ['positive']]",
                             ),
->>>>>>> a8d0b764
                         )
                 with vuetify.VRow(classes="my-0"):
                     with vuetify.VCol(cols=12, classes="pb-0"):
