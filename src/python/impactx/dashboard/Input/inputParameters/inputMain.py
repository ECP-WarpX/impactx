from trame.app import get_server
from trame.widgets import vuetify

from ..generalFunctions import generalFunctions
from .inputFunctions import InputFunctions

# -----------------------------------------------------------------------------
# Trame setup
# -----------------------------------------------------------------------------

server = get_server(client_type="vue2")
state, ctrl = server.state, server.controller

# -----------------------------------------------------------------------------
# Callbacks
# -----------------------------------------------------------------------------


@ctrl.add("on_input_change")
def validate_and_convert_to_correct_type(
    value, desired_type, state_name, validation_name
):
    validation_result = generalFunctions.validate_against(value, desired_type)
    setattr(state, validation_name, validation_result)
    generalFunctions.update_simulation_validation_status()

    if validation_result == []:
        converted_value = generalFunctions.convert_to_correct_type(value, desired_type)
        print(
            f"{state_name} changed to {converted_value} (type: {type(converted_value)})"
        )
        if getattr(state, state_name) != converted_value:
            setattr(state, state_name, converted_value)
            if state_name == "kin_energy":
                state.kin_energy_MeV = InputFunctions.value_of_kin_energy_MeV(
                    converted_value, state.kin_energy_unit
                )
                print(f"Value of - state.kin_energy_MeV: {state.kin_energy_MeV}")


@ctrl.add("kin_energy_unit_change")
def on_convert_kin_energy_change(new_unit):
    old_unit = state.old_kin_energy_unit
    if old_unit != new_unit and float(state.kin_energy) > 0:
        state.kin_energy = InputFunctions.update_kin_energy_on_display(
            old_unit, new_unit, state.kin_energy
        )
        state.kin_energy_unit = new_unit
        state.old_kin_energy_unit = new_unit
        state.kin_energy_MeV = InputFunctions.value_of_kin_energy_MeV(
            float(state.kin_energy), new_unit
        )
        # print(f"Value of - state.kin_energy_MeV (back-end value): {state.kin_energy_MeV}")
        # print(f"Value of - state.kin_energy (front-end value): {state.kin_energy}")

        # print(f"Units were changed to {new_unit}")
    # print(f"old unit is {old_unit}")
    # print(f"new unit is {new_unit}")


# -----------------------------------------------------------------------------
# Content
# -----------------------------------------------------------------------------


class InputParameters:
    """
    User-Input section for beam properties.
    """

    def __init__(self):
        state.particle_shape = 1
        state.npart = 100
        state.kin_energy = 2.0e3
        state.kin_energy_MeV = state.kin_energy
        state.bunch_charge_C = 2e5
        state.kin_energy_unit = "MeV"
        state.old_kin_energy_unit = "MeV"

        state.npart_validation = []
        state.kin_energy_validation = []
        state.bunch_charge_C_validation = []

        print(f"Initial value of - state.kin_energy_MeV: {state.kin_energy_MeV}")

<<<<<<< HEAD
    def card (self):
        """
        Creates UI content for beam properties.
        """
                
=======
    def card(self):
>>>>>>> 5b2d022a
        with vuetify.VCard(style="width: 340px; height: 300px"):
            with vuetify.VCardTitle("Input Parameters"):
                vuetify.VSpacer()
                vuetify.VIcon(
                    "mdi-information",
                    style="color: #00313C;",
                    click=lambda: generalFunctions.documentation("pythonParameters"),
                )
            vuetify.VDivider()
            with vuetify.VCardText():
                vuetify.VCombobox(
                    v_model=("particle_shape",),
                    label="Particle Shape",
                    items=([1, 2, 3],),
                    dense=True,
                )
                with vuetify.VRow(classes="my-0"):
                    with vuetify.VCol(cols=12, classes="py-0"):
                        vuetify.VTextField(
                            v_model=("npart",),
                            label="Number of Particles",
                            error_messages=("npart_validation",),
                            change=(
                                ctrl.on_input_change,
                                "[$event, 'int','npart','npart_validation']",
                            ),
                            type="number",
                            dense=True,
                        )
                with vuetify.VRow(classes="my-2"):
                    with vuetify.VCol(cols=8, classes="py-0"):
                        vuetify.VTextField(
                            v_model=("kin_energy",),
                            label="Kinetic Energy",
                            error_messages=("kin_energy_validation",),
                            change=(
                                ctrl.on_input_change,
                                "[$event, 'float','kin_energy','kin_energy_validation']",
                            ),
                            type="number",
                            dense=True,
                            classes="mr-2",
                        )
                    with vuetify.VCol(cols=4, classes="py-0"):
                        vuetify.VSelect(
                            v_model=("kin_energy_unit",),
                            label="Unit",
                            items=(["meV", "eV", "MeV", "GeV", "TeV"],),
                            change=(ctrl.kin_energy_unit_change, "[$event]"),
                            dense=True,
                        )
                with vuetify.VRow(classes="my-2"):
                    with vuetify.VCol(cols=8, classes="py-0"):
                        vuetify.VTextField(
                            label="Bunch Charge",
                            v_model=("bunch_charge_C",),
                            error_messages=("bunch_charge_C_validation",),
                            change=(
                                ctrl.on_input_change,
                                "[$event, 'float','bunch_charge_C','bunch_charge_C_validation']",
                            ),
                            type="number",
                            dense=True,
                        )
                    with vuetify.VCol(cols=4, classes="py-0"):
                        vuetify.VTextField(
                            label="Unit",
                            value="C",
                            dense=True,
                            disabled=True,
                        )
<|MERGE_RESOLUTION|>--- conflicted
+++ resolved
@@ -1,165 +1,161 @@
-from trame.app import get_server
-from trame.widgets import vuetify
-
-from ..generalFunctions import generalFunctions
-from .inputFunctions import InputFunctions
-
-# -----------------------------------------------------------------------------
-# Trame setup
-# -----------------------------------------------------------------------------
-
-server = get_server(client_type="vue2")
-state, ctrl = server.state, server.controller
-
-# -----------------------------------------------------------------------------
-# Callbacks
-# -----------------------------------------------------------------------------
-
-
-@ctrl.add("on_input_change")
-def validate_and_convert_to_correct_type(
-    value, desired_type, state_name, validation_name
-):
-    validation_result = generalFunctions.validate_against(value, desired_type)
-    setattr(state, validation_name, validation_result)
-    generalFunctions.update_simulation_validation_status()
-
-    if validation_result == []:
-        converted_value = generalFunctions.convert_to_correct_type(value, desired_type)
-        print(
-            f"{state_name} changed to {converted_value} (type: {type(converted_value)})"
-        )
-        if getattr(state, state_name) != converted_value:
-            setattr(state, state_name, converted_value)
-            if state_name == "kin_energy":
-                state.kin_energy_MeV = InputFunctions.value_of_kin_energy_MeV(
-                    converted_value, state.kin_energy_unit
-                )
-                print(f"Value of - state.kin_energy_MeV: {state.kin_energy_MeV}")
-
-
-@ctrl.add("kin_energy_unit_change")
-def on_convert_kin_energy_change(new_unit):
-    old_unit = state.old_kin_energy_unit
-    if old_unit != new_unit and float(state.kin_energy) > 0:
-        state.kin_energy = InputFunctions.update_kin_energy_on_display(
-            old_unit, new_unit, state.kin_energy
-        )
-        state.kin_energy_unit = new_unit
-        state.old_kin_energy_unit = new_unit
-        state.kin_energy_MeV = InputFunctions.value_of_kin_energy_MeV(
-            float(state.kin_energy), new_unit
-        )
-        # print(f"Value of - state.kin_energy_MeV (back-end value): {state.kin_energy_MeV}")
-        # print(f"Value of - state.kin_energy (front-end value): {state.kin_energy}")
-
-        # print(f"Units were changed to {new_unit}")
-    # print(f"old unit is {old_unit}")
-    # print(f"new unit is {new_unit}")
-
-
-# -----------------------------------------------------------------------------
-# Content
-# -----------------------------------------------------------------------------
-
-
-class InputParameters:
-    """
-    User-Input section for beam properties.
-    """
-
-    def __init__(self):
-        state.particle_shape = 1
-        state.npart = 100
-        state.kin_energy = 2.0e3
-        state.kin_energy_MeV = state.kin_energy
-        state.bunch_charge_C = 2e5
-        state.kin_energy_unit = "MeV"
-        state.old_kin_energy_unit = "MeV"
-
-        state.npart_validation = []
-        state.kin_energy_validation = []
-        state.bunch_charge_C_validation = []
-
-        print(f"Initial value of - state.kin_energy_MeV: {state.kin_energy_MeV}")
-
-<<<<<<< HEAD
-    def card (self):
-        """
-        Creates UI content for beam properties.
-        """
-                
-=======
-    def card(self):
->>>>>>> 5b2d022a
-        with vuetify.VCard(style="width: 340px; height: 300px"):
-            with vuetify.VCardTitle("Input Parameters"):
-                vuetify.VSpacer()
-                vuetify.VIcon(
-                    "mdi-information",
-                    style="color: #00313C;",
-                    click=lambda: generalFunctions.documentation("pythonParameters"),
-                )
-            vuetify.VDivider()
-            with vuetify.VCardText():
-                vuetify.VCombobox(
-                    v_model=("particle_shape",),
-                    label="Particle Shape",
-                    items=([1, 2, 3],),
-                    dense=True,
-                )
-                with vuetify.VRow(classes="my-0"):
-                    with vuetify.VCol(cols=12, classes="py-0"):
-                        vuetify.VTextField(
-                            v_model=("npart",),
-                            label="Number of Particles",
-                            error_messages=("npart_validation",),
-                            change=(
-                                ctrl.on_input_change,
-                                "[$event, 'int','npart','npart_validation']",
-                            ),
-                            type="number",
-                            dense=True,
-                        )
-                with vuetify.VRow(classes="my-2"):
-                    with vuetify.VCol(cols=8, classes="py-0"):
-                        vuetify.VTextField(
-                            v_model=("kin_energy",),
-                            label="Kinetic Energy",
-                            error_messages=("kin_energy_validation",),
-                            change=(
-                                ctrl.on_input_change,
-                                "[$event, 'float','kin_energy','kin_energy_validation']",
-                            ),
-                            type="number",
-                            dense=True,
-                            classes="mr-2",
-                        )
-                    with vuetify.VCol(cols=4, classes="py-0"):
-                        vuetify.VSelect(
-                            v_model=("kin_energy_unit",),
-                            label="Unit",
-                            items=(["meV", "eV", "MeV", "GeV", "TeV"],),
-                            change=(ctrl.kin_energy_unit_change, "[$event]"),
-                            dense=True,
-                        )
-                with vuetify.VRow(classes="my-2"):
-                    with vuetify.VCol(cols=8, classes="py-0"):
-                        vuetify.VTextField(
-                            label="Bunch Charge",
-                            v_model=("bunch_charge_C",),
-                            error_messages=("bunch_charge_C_validation",),
-                            change=(
-                                ctrl.on_input_change,
-                                "[$event, 'float','bunch_charge_C','bunch_charge_C_validation']",
-                            ),
-                            type="number",
-                            dense=True,
-                        )
-                    with vuetify.VCol(cols=4, classes="py-0"):
-                        vuetify.VTextField(
-                            label="Unit",
-                            value="C",
-                            dense=True,
-                            disabled=True,
-                        )
+from trame.app import get_server
+from trame.widgets import vuetify
+
+from ..generalFunctions import generalFunctions
+from .inputFunctions import InputFunctions
+
+# -----------------------------------------------------------------------------
+# Trame setup
+# -----------------------------------------------------------------------------
+
+server = get_server(client_type="vue2")
+state, ctrl = server.state, server.controller
+
+# -----------------------------------------------------------------------------
+# Callbacks
+# -----------------------------------------------------------------------------
+
+
+@ctrl.add("on_input_change")
+def validate_and_convert_to_correct_type(
+    value, desired_type, state_name, validation_name
+):
+    validation_result = generalFunctions.validate_against(value, desired_type)
+    setattr(state, validation_name, validation_result)
+    generalFunctions.update_simulation_validation_status()
+
+    if validation_result == []:
+        converted_value = generalFunctions.convert_to_correct_type(value, desired_type)
+        print(
+            f"{state_name} changed to {converted_value} (type: {type(converted_value)})"
+        )
+        if getattr(state, state_name) != converted_value:
+            setattr(state, state_name, converted_value)
+            if state_name == "kin_energy":
+                state.kin_energy_MeV = InputFunctions.value_of_kin_energy_MeV(
+                    converted_value, state.kin_energy_unit
+                )
+                print(f"Value of - state.kin_energy_MeV: {state.kin_energy_MeV}")
+
+
+@ctrl.add("kin_energy_unit_change")
+def on_convert_kin_energy_change(new_unit):
+    old_unit = state.old_kin_energy_unit
+    if old_unit != new_unit and float(state.kin_energy) > 0:
+        state.kin_energy = InputFunctions.update_kin_energy_on_display(
+            old_unit, new_unit, state.kin_energy
+        )
+        state.kin_energy_unit = new_unit
+        state.old_kin_energy_unit = new_unit
+        state.kin_energy_MeV = InputFunctions.value_of_kin_energy_MeV(
+            float(state.kin_energy), new_unit
+        )
+        # print(f"Value of - state.kin_energy_MeV (back-end value): {state.kin_energy_MeV}")
+        # print(f"Value of - state.kin_energy (front-end value): {state.kin_energy}")
+
+        # print(f"Units were changed to {new_unit}")
+    # print(f"old unit is {old_unit}")
+    # print(f"new unit is {new_unit}")
+
+
+# -----------------------------------------------------------------------------
+# Content
+# -----------------------------------------------------------------------------
+
+
+class InputParameters:
+    """
+    User-Input section for beam properties.
+    """
+
+    def __init__(self):
+        state.particle_shape = 1
+        state.npart = 100
+        state.kin_energy = 2.0e3
+        state.kin_energy_MeV = state.kin_energy
+        state.bunch_charge_C = 2e5
+        state.kin_energy_unit = "MeV"
+        state.old_kin_energy_unit = "MeV"
+
+        state.npart_validation = []
+        state.kin_energy_validation = []
+        state.bunch_charge_C_validation = []
+
+        print(f"Initial value of - state.kin_energy_MeV: {state.kin_energy_MeV}")
+
+    def card (self):
+        """
+        Creates UI content for beam properties.
+        """
+                
+        with vuetify.VCard(style="width: 340px; height: 300px"):
+            with vuetify.VCardTitle("Input Parameters"):
+                vuetify.VSpacer()
+                vuetify.VIcon(
+                    "mdi-information",
+                    style="color: #00313C;",
+                    click=lambda: generalFunctions.documentation("pythonParameters"),
+                )
+            vuetify.VDivider()
+            with vuetify.VCardText():
+                vuetify.VCombobox(
+                    v_model=("particle_shape",),
+                    label="Particle Shape",
+                    items=([1, 2, 3],),
+                    dense=True,
+                )
+                with vuetify.VRow(classes="my-0"):
+                    with vuetify.VCol(cols=12, classes="py-0"):
+                        vuetify.VTextField(
+                            v_model=("npart",),
+                            label="Number of Particles",
+                            error_messages=("npart_validation",),
+                            change=(
+                                ctrl.on_input_change,
+                                "[$event, 'int','npart','npart_validation']",
+                            ),
+                            type="number",
+                            dense=True,
+                        )
+                with vuetify.VRow(classes="my-2"):
+                    with vuetify.VCol(cols=8, classes="py-0"):
+                        vuetify.VTextField(
+                            v_model=("kin_energy",),
+                            label="Kinetic Energy",
+                            error_messages=("kin_energy_validation",),
+                            change=(
+                                ctrl.on_input_change,
+                                "[$event, 'float','kin_energy','kin_energy_validation']",
+                            ),
+                            type="number",
+                            dense=True,
+                            classes="mr-2",
+                        )
+                    with vuetify.VCol(cols=4, classes="py-0"):
+                        vuetify.VSelect(
+                            v_model=("kin_energy_unit",),
+                            label="Unit",
+                            items=(["meV", "eV", "MeV", "GeV", "TeV"],),
+                            change=(ctrl.kin_energy_unit_change, "[$event]"),
+                            dense=True,
+                        )
+                with vuetify.VRow(classes="my-2"):
+                    with vuetify.VCol(cols=8, classes="py-0"):
+                        vuetify.VTextField(
+                            label="Bunch Charge",
+                            v_model=("bunch_charge_C",),
+                            error_messages=("bunch_charge_C_validation",),
+                            change=(
+                                ctrl.on_input_change,
+                                "[$event, 'float','bunch_charge_C','bunch_charge_C_validation']",
+                            ),
+                            type="number",
+                            dense=True,
+                        )
+                    with vuetify.VCol(cols=4, classes="py-0"):
+                        vuetify.VTextField(
+                            label="Unit",
+                            value="C",
+                            dense=True,
+                            disabled=True,
+                        )