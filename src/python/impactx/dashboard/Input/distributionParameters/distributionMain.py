--- conflicted
+++ resolved
@@ -1,230 +1,226 @@
-from trame.app import get_server
-from trame.widgets import vuetify
-
-from impactx import distribution
-
-from ..generalFunctions import generalFunctions
-from .distributionFunctions import DistributionFunctions
-
-# -----------------------------------------------------------------------------
-# Trame setup
-# -----------------------------------------------------------------------------
-
-server = get_server(client_type="vue2")
-state, ctrl = server.state, server.controller
-
-# -----------------------------------------------------------------------------
-# Helpful
-# -----------------------------------------------------------------------------
-
-DISTRIBUTIONS_MODULE_NAME = distribution
-
-state.listOfDistributions = generalFunctions.select_classes(DISTRIBUTIONS_MODULE_NAME)
-state.listOfDistributionsAndParametersAndDefault = (
-    generalFunctions.class_parameters_with_defaults(DISTRIBUTIONS_MODULE_NAME)
-)
-state.listOfDistributionsAndParametersAndDefault_Twiss = (
-    DistributionFunctions.class_parameters_with_defaults_twiss()
-)
-
-# -----------------------------------------------------------------------------
-# Default
-# -----------------------------------------------------------------------------
-
-state.selectedDistribution = "Waterbag"
-state.selectedDistributionType = "Native"
-state.selectedDistributionParameters = []
-
-# -----------------------------------------------------------------------------
-# Main Functions
-# -----------------------------------------------------------------------------
-
-
-def populate_distribution_parameters(selectedDistribution):
-    """
-    Populates distribution parameters based on the selected distribution.
-    :param selectedDistribution (str): The name of the selected distribution
-        whos parameters need to be populated.
-    """
-
-    if state.selectedDistributionType == "Twiss":
-        selectedDistributionParameters = (
-            state.listOfDistributionsAndParametersAndDefault_Twiss.get(
-                selectedDistribution, []
-            )
-        )
-    else:
-        selectedDistributionParameters = (
-            state.listOfDistributionsAndParametersAndDefault.get(
-                selectedDistribution, []
-            )
-        )
-
-    state.selectedDistributionParameters = [
-        {
-            "parameter_name": parameter[0],
-            "parameter_default_value": parameter[1],
-            "parameter_type": parameter[2],
-            "parameter_error_message": generalFunctions.validate_against(
-                parameter[1], parameter[2]
-            ),
-        }
-        for parameter in selectedDistributionParameters
-    ]
-
-    save_distribution_parameters()
-    generalFunctions.update_simulation_validation_status()
-    return selectedDistributionParameters
-
-
-def update_distribution_parameters(
-    parameterName, parameterValue, parameterErrorMessage
-):
-    """
-    Updates the value of a distribution parameter and its error message.
-
-    :param parameterName (str): The name of the parameter to update.
-    :param parameterValue: The new value for the parameter.
-    :param parameterErrorMessage: The error message related to the parameter's value.
-    """
-
-    for param in state.selectedDistributionParameters:
-        if param["parameter_name"] == parameterName:
-            param["parameter_default_value"] = parameterValue
-            param["parameter_error_message"] = parameterErrorMessage
-
-    generalFunctions.update_simulation_validation_status()
-    state.dirty("selectedDistributionParameters")
-    save_distribution_parameters()
-
-
-# -----------------------------------------------------------------------------
-# Write to file functions
-# -----------------------------------------------------------------------------
-
-
-def parameter_input_checker():
-    """
-    Helper function to check if user input is valid.
-    :return: A dictionary with parameter names as keys and their validated values.
-    """
-
-    parameter_input = {}
-    for param in state.selectedDistributionParameters:
-        if param["parameter_error_message"] == []:
-            parameter_input[param["parameter_name"]] = float(
-                param["parameter_default_value"]
-            )
-        else:
-            parameter_input[param["parameter_name"]] = 0.0
-
-    return parameter_input
-
-
-def save_distribution_parameters():
-    """
-    Writes user input for distribution parameters in suitable format for simulation code.
-    :return: An instance of the selected distribution class, initialized with user-provided parameters.
-    """
-
-    distribution_name = state.selectedDistribution
-    parameters = parameter_input_checker()
-
-    distr = getattr(distribution, distribution_name)(**parameters)
-    return distr
-
-
-# -----------------------------------------------------------------------------
-# Callbacks
-# -----------------------------------------------------------------------------
-
-
-@state.change("selectedDistribution")
-def on_distribution_name_change(selectedDistribution, **kwargs):
-    populate_distribution_parameters(selectedDistribution)
-
-
-@state.change("selectedDistributionType")
-def on_distribution_type_change(**kwargs):
-    populate_distribution_parameters(state.selectedDistribution)
-
-
-@ctrl.add("updateDistributionParameters")
-def on_distribution_parameter_change(parameter_name, parameter_value, parameter_type):
-    parameter_value, input_type = generalFunctions.determine_input_type(parameter_value)
-    error_message = generalFunctions.validate_against(parameter_value, parameter_type)
-
-    update_distribution_parameters(parameter_name, parameter_value, error_message)
-    print(
-        f"Parameter {parameter_name} was changed to {parameter_value} (type: {input_type})"
-    )
-
-
-# -----------------------------------------------------------------------------
-# Content
-# -----------------------------------------------------------------------------
-
-
-class DistributionParameters:
-    """
-    User-Input section for beam distribution.
-    """
-
-    @staticmethod
-<<<<<<< HEAD
-    def card ():
-        """
-        Creates UI content for beam distribution.
-        """
-                
-=======
-    def card():
->>>>>>> 5b2d022a
-        with vuetify.VCard(style="width: 340px; height: 300px"):
-            with vuetify.VCardTitle("Distribution Parameters"):
-                vuetify.VSpacer()
-                vuetify.VIcon(
-                    "mdi-information",
-                    style="color: #00313C;",
-                    click=lambda: generalFunctions.documentation("BeamDistributions"),
-                )
-            vuetify.VDivider()
-            with vuetify.VCardText():
-                with vuetify.VRow():
-                    with vuetify.VCol(cols=8):
-                        vuetify.VCombobox(
-                            label="Select Distribution",
-                            v_model=("selectedDistribution",),
-                            items=("listOfDistributions",),
-                            dense=True,
-                        )
-                    with vuetify.VCol(cols=4):
-                        vuetify.VSelect(
-                            v_model=("selectedDistributionType",),
-                            label="Type",
-                            items=(["Native", "Twiss"],),
-                            # change=(ctrl.kin_energy_unit_change, "[$event]"),
-                            dense=True,
-                        )
-                with vuetify.VRow(classes="my-2"):
-                    for i in range(3):
-                        with vuetify.VCol(cols=4, classes="py-0"):
-                            with vuetify.VRow(
-                                v_for="(parameter, index) in selectedDistributionParameters"
-                            ):
-                                with vuetify.VCol(
-                                    v_if=f"index % 3 == {i}", classes="py-1"
-                                ):
-                                    vuetify.VTextField(
-                                        label=("parameter.parameter_name",),
-                                        v_model=("parameter.parameter_default_value",),
-                                        change=(
-                                            ctrl.updateDistributionParameters,
-                                            "[parameter.parameter_name, $event, parameter.parameter_type]",
-                                        ),
-                                        error_messages=(
-                                            "parameter.parameter_error_message",
-                                        ),
-                                        type="number",
-                                        dense=True,
-                                    )
+from trame.app import get_server
+from trame.widgets import vuetify
+
+from impactx import distribution
+
+from ..generalFunctions import generalFunctions
+from .distributionFunctions import DistributionFunctions
+
+# -----------------------------------------------------------------------------
+# Trame setup
+# -----------------------------------------------------------------------------
+
+server = get_server(client_type="vue2")
+state, ctrl = server.state, server.controller
+
+# -----------------------------------------------------------------------------
+# Helpful
+# -----------------------------------------------------------------------------
+
+DISTRIBUTIONS_MODULE_NAME = distribution
+
+state.listOfDistributions = generalFunctions.select_classes(DISTRIBUTIONS_MODULE_NAME)
+state.listOfDistributionsAndParametersAndDefault = (
+    generalFunctions.class_parameters_with_defaults(DISTRIBUTIONS_MODULE_NAME)
+)
+state.listOfDistributionsAndParametersAndDefault_Twiss = (
+    DistributionFunctions.class_parameters_with_defaults_twiss()
+)
+
+# -----------------------------------------------------------------------------
+# Default
+# -----------------------------------------------------------------------------
+
+state.selectedDistribution = "Waterbag"
+state.selectedDistributionType = "Native"
+state.selectedDistributionParameters = []
+
+# -----------------------------------------------------------------------------
+# Main Functions
+# -----------------------------------------------------------------------------
+
+
+def populate_distribution_parameters(selectedDistribution):
+    """
+    Populates distribution parameters based on the selected distribution.
+    :param selectedDistribution (str): The name of the selected distribution
+        whos parameters need to be populated.
+    """
+
+    if state.selectedDistributionType == "Twiss":
+        selectedDistributionParameters = (
+            state.listOfDistributionsAndParametersAndDefault_Twiss.get(
+                selectedDistribution, []
+            )
+        )
+    else:
+        selectedDistributionParameters = (
+            state.listOfDistributionsAndParametersAndDefault.get(
+                selectedDistribution, []
+            )
+        )
+
+    state.selectedDistributionParameters = [
+        {
+            "parameter_name": parameter[0],
+            "parameter_default_value": parameter[1],
+            "parameter_type": parameter[2],
+            "parameter_error_message": generalFunctions.validate_against(
+                parameter[1], parameter[2]
+            ),
+        }
+        for parameter in selectedDistributionParameters
+    ]
+
+    save_distribution_parameters()
+    generalFunctions.update_simulation_validation_status()
+    return selectedDistributionParameters
+
+
+def update_distribution_parameters(
+    parameterName, parameterValue, parameterErrorMessage
+):
+    """
+    Updates the value of a distribution parameter and its error message.
+
+    :param parameterName (str): The name of the parameter to update.
+    :param parameterValue: The new value for the parameter.
+    :param parameterErrorMessage: The error message related to the parameter's value.
+    """
+
+    for param in state.selectedDistributionParameters:
+        if param["parameter_name"] == parameterName:
+            param["parameter_default_value"] = parameterValue
+            param["parameter_error_message"] = parameterErrorMessage
+
+    generalFunctions.update_simulation_validation_status()
+    state.dirty("selectedDistributionParameters")
+    save_distribution_parameters()
+
+
+# -----------------------------------------------------------------------------
+# Write to file functions
+# -----------------------------------------------------------------------------
+
+
+def parameter_input_checker():
+    """
+    Helper function to check if user input is valid.
+    :return: A dictionary with parameter names as keys and their validated values.
+    """
+
+    parameter_input = {}
+    for param in state.selectedDistributionParameters:
+        if param["parameter_error_message"] == []:
+            parameter_input[param["parameter_name"]] = float(
+                param["parameter_default_value"]
+            )
+        else:
+            parameter_input[param["parameter_name"]] = 0.0
+
+    return parameter_input
+
+
+def save_distribution_parameters():
+    """
+    Writes user input for distribution parameters in suitable format for simulation code.
+    :return: An instance of the selected distribution class, initialized with user-provided parameters.
+    """
+
+    distribution_name = state.selectedDistribution
+    parameters = parameter_input_checker()
+
+    distr = getattr(distribution, distribution_name)(**parameters)
+    return distr
+
+
+# -----------------------------------------------------------------------------
+# Callbacks
+# -----------------------------------------------------------------------------
+
+
+@state.change("selectedDistribution")
+def on_distribution_name_change(selectedDistribution, **kwargs):
+    populate_distribution_parameters(selectedDistribution)
+
+
+@state.change("selectedDistributionType")
+def on_distribution_type_change(**kwargs):
+    populate_distribution_parameters(state.selectedDistribution)
+
+
+@ctrl.add("updateDistributionParameters")
+def on_distribution_parameter_change(parameter_name, parameter_value, parameter_type):
+    parameter_value, input_type = generalFunctions.determine_input_type(parameter_value)
+    error_message = generalFunctions.validate_against(parameter_value, parameter_type)
+
+    update_distribution_parameters(parameter_name, parameter_value, error_message)
+    print(
+        f"Parameter {parameter_name} was changed to {parameter_value} (type: {input_type})"
+    )
+
+
+# -----------------------------------------------------------------------------
+# Content
+# -----------------------------------------------------------------------------
+
+
+class DistributionParameters:
+    """
+    User-Input section for beam distribution.
+    """
+
+    @staticmethod
+    def card ():
+        """
+        Creates UI content for beam distribution.
+        """
+                
+        with vuetify.VCard(style="width: 340px; height: 300px"):
+            with vuetify.VCardTitle("Distribution Parameters"):
+                vuetify.VSpacer()
+                vuetify.VIcon(
+                    "mdi-information",
+                    style="color: #00313C;",
+                    click=lambda: generalFunctions.documentation("BeamDistributions"),
+                )
+            vuetify.VDivider()
+            with vuetify.VCardText():
+                with vuetify.VRow():
+                    with vuetify.VCol(cols=8):
+                        vuetify.VCombobox(
+                            label="Select Distribution",
+                            v_model=("selectedDistribution",),
+                            items=("listOfDistributions",),
+                            dense=True,
+                        )
+                    with vuetify.VCol(cols=4):
+                        vuetify.VSelect(
+                            v_model=("selectedDistributionType",),
+                            label="Type",
+                            items=(["Native", "Twiss"],),
+                            # change=(ctrl.kin_energy_unit_change, "[$event]"),
+                            dense=True,
+                        )
+                with vuetify.VRow(classes="my-2"):
+                    for i in range(3):
+                        with vuetify.VCol(cols=4, classes="py-0"):
+                            with vuetify.VRow(
+                                v_for="(parameter, index) in selectedDistributionParameters"
+                            ):
+                                with vuetify.VCol(
+                                    v_if=f"index % 3 == {i}", classes="py-1"
+                                ):
+                                    vuetify.VTextField(
+                                        label=("parameter.parameter_name",),
+                                        v_model=("parameter.parameter_default_value",),
+                                        change=(
+                                            ctrl.updateDistributionParameters,
+                                            "[parameter.parameter_name, $event, parameter.parameter_type]",
+                                        ),
+                                        error_messages=(
+                                            "parameter.parameter_error_message",
+                                        ),
+                                        type="number",
+                                        dense=True,
+                                    )