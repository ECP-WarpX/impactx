import inspect
import os
import re
import subprocess
import webbrowser

from trame.app import get_server

# -----------------------------------------------------------------------------
# Server setup
# -----------------------------------------------------------------------------

server = get_server(client_type="vue2")
state, ctrl = server.state, server.controller

# -----------------------------------------------------------------------------
# Code
# -----------------------------------------------------------------------------
ANSI_RED = "\033[91m"
ANSI_RESET = "\033[0m"


class generalFunctions:

    @staticmethod
    def documentation(section_name):
        """
        Opens a tab to the specified section link in the documentation.
        :param section_name (str): The name of the documentation section to open.
        """

        if section_name == "LatticeElements":
            url = "https://impactx.readthedocs.io/en/latest/usage/python.html#lattice-elements"
        elif section_name == "BeamDistributions":
            url = "https://impactx.readthedocs.io/en/latest/usage/python.html#initial-beam-distributions"
        elif section_name == "pythonParameters":
            url = "https://impactx.readthedocs.io/en/latest/usage/python.html#general"
        else:
            raise ValueError(f"Invalid section name: {section_name}")

        if "WSL_DISTRO_NAME" in os.environ:
            subprocess.run(["explorer.exe", url])
        else:
            webbrowser.open_new_tab(url)

    # -----------------------------------------------------------------------------
    # Validation functions
    # -----------------------------------------------------------------------------

    @staticmethod
    def determine_input_type(value):
        """
        Determines the type of the input value.
        :param value: The input value whose type needs to be determined.
        :return: A tuple containing the value converted to its determined type and the type itself.
        """

        try:
            return int(value), int
        except ValueError:
            try:
                return float(value), float
            except ValueError:
                return value, str

    @staticmethod
    def validate_against(input_value, value_type):
        """
        Returns an error message if the input value type does not match the desired type.
        :param input_value: The value to validate.
        :param value_type: The desired type ('int', 'float', 'str').
        :return: A list of error messages. An empty list if there are no errors.
        """

        if value_type == "int":
            if input_value is None:
                return ["Must be an integer"]
            try:
                value = int(input_value)
                if value < -10000000000:
                    return ["Must be positive"]
                return []
            except ValueError:
                return ["Must be an integer"]

        elif value_type == "float":
            if input_value is None:
                return ["Must be a float"]
            try:
                value = float(input_value)
                if value < -1000000000:
                    return ["Must be positive"]
                return []
            except ValueError:
                return ["Must be a float"]

        elif value_type == "str":
            if input_value is None:
                return ["Must be a string"]
            return []

        else:
            return ["Unknown type"]

    @staticmethod
<<<<<<< HEAD
    def update_simulation_validation_status ():
=======
    def update_runSimulation_validation_checking():
>>>>>>> 5b2d022a
        """
        Checks if any input fields are not provided with the correct input type.
        Updates the state to enable or disable the run simulation button.
        """

        error_details = []

        # Check for errors in distribution parameters
        for param in state.selectedDistributionParameters:
            if param["parameter_error_message"]:
                error_details.append(
                    f"{param['parameter_name']}: {param['parameter_error_message']}"
                )

        # Check for errors in lattice parameters
        for lattice in state.selectedLatticeList:
            for param in lattice["parameters"]:
                if param["parameter_error_message"]:
                    error_details.append(
                        f"Lattice {lattice['name']} - {param['parameter_name']}: {param['parameter_error_message']}"
                    )

        # Check for errors in input card
        if state.npart_validation:
            error_details.append(f"Number of Particles: {state.npart_validation}")
        if state.kin_energy_validation:
            error_details.append(f"Kinetic Energy: {state.kin_energy_validation}")
        if state.bunch_charge_C_validation:
            error_details.append(f"Bunch Charge: {state.bunch_charge_C_validation}")
        if state.selectedLatticeList == []:
            error_details.append("LatticeListIsEmpty")

        # Print all collected error messages
        # if error_details:
        #     print("Errors detected in the following parameters:")
        #     for error in error_details:
        #         print(ANSI_RED + error + ANSI_RESET)

        state.disableRunSimulationButton = bool(error_details)

    # -----------------------------------------------------------------------------
    # Class, parameter, default value, and default type retrievals
    # -----------------------------------------------------------------------------

    @staticmethod
<<<<<<< HEAD
    def find_classes (module_name):
=======
    def findAllClasses(module_name):
>>>>>>> 5b2d022a
        """
        Returns a list of all classes in the given module.
        :param module_name: The module to inspect.
        :return: A list of tuples containing class names.
        """

        results = []
        for name in dir(module_name):
            attr = getattr(module_name, name)
            if inspect.isclass(attr):
                results.append((name, attr))
        return results

    @staticmethod
<<<<<<< HEAD
    def find_init_docstring_for_classes (classes):
=======
    def findInitDocstringForClasses(classes):
>>>>>>> 5b2d022a
        """
        Retrieves the __init__ docstring of the given classes.
        :param classes: A list of typles containing class names.
        :return: A dictionary with class names as keys and their __init__ docstrings as values.
        """

        if not isinstance(classes, (list, tuple)):
            raise TypeError("The 'classes' argument must be a list or tuple.")

        docstrings = {}
        for name, cls in classes:
            init_method = getattr(cls, "__init__", None)
            if init_method:
                docstring = cls.__init__.__doc__
                docstrings[name] = docstring
        return docstrings

    @staticmethod
<<<<<<< HEAD
    def extract_parameters (docstring):
=======
    def extractParameters(docstring):
>>>>>>> 5b2d022a
        """
        Parses specific information from docstrings.
        Aimed to retrieve parameter names, values, and types.
        :param docstring: The docstring to parse.
        :return: A list of tuples containing parameter names, default values, and types.
        """

        parameters = []
        docstring = re.search(r"\((.*?)\)", docstring).group(
            1
        )  # Return class name and init signature
        docstring = docstring.split(",")

        for parameter in docstring:
            if parameter.startswith("self"):
                continue

            name = parameter
            default = None
            parameter_type = "Any"

            if ":" in parameter:
                split_by_semicolon = parameter.split(":", 1)
                name = split_by_semicolon[0].strip()
                type_and_default = split_by_semicolon[1].strip()
                if "=" in type_and_default:
                    split_by_equals = type_and_default.split("=", 1)
                    parameter_type = split_by_equals[0].strip()
                    default = split_by_equals[1].strip()
                    if default.startswith("'") and default.endswith("'"):
                        default = default[1:-1]
                else:
                    parameter_type = type_and_default

            parameters.append((name, default, parameter_type))

        return parameters

    @staticmethod
<<<<<<< HEAD
    def class_parameters_with_defaults (module_name):
=======
    def classAndParametersAndDefaultValueAndType(module_name):
>>>>>>> 5b2d022a
        """
        Given a module name, outputs a dictionary of class names and their parameters.
        Keys are class names, and values are lists of parameter information (name, default value, type).
        :param module_name: The module to inspect.
        :return: A dictionary with class names as keys and parameter information as values.
        """

        classes = generalFunctions.find_classes(module_name)
        docstrings = generalFunctions.find_init_docstring_for_classes(classes)

        result = {}

        for class_name, docstring in docstrings.items():
            parameters = generalFunctions.extract_parameters(docstring)
            result[class_name] = parameters

        return result

    @staticmethod
<<<<<<< HEAD
    def select_classes (module_name):
=======
    def selectClasses(module_name):
>>>>>>> 5b2d022a
        """
        Given a module name, outputs a list of all class names in the module.
        :param module_name: The module to inspect.
        :return: A list of class names.
        """

        return list(
            generalFunctions.class_parameters_with_defaults(module_name)
        )

    @staticmethod
    def convert_to_correct_type(value, desired_type):
        """
        Converts the given value to the desired type.
        :param value: The value to convert.
        :param desired_type: The type to convert the value to ('int', 'float', 'str').
        :return: The value converted to the desired type.
        """

        if value is None:
            raise ValueError("Cannot convert to desired type")
        if desired_type == "int":
            return int(value)
        elif desired_type == "float":
            return float(value)
        elif desired_type == "str":
            return str(value)
        else:
            raise ValueError("Unknown type")
<|MERGE_RESOLUTION|>--- conflicted
+++ resolved
@@ -1,299 +1,275 @@
-import inspect
-import os
-import re
-import subprocess
-import webbrowser
-
-from trame.app import get_server
-
-# -----------------------------------------------------------------------------
-# Server setup
-# -----------------------------------------------------------------------------
-
-server = get_server(client_type="vue2")
-state, ctrl = server.state, server.controller
-
-# -----------------------------------------------------------------------------
-# Code
-# -----------------------------------------------------------------------------
-ANSI_RED = "\033[91m"
-ANSI_RESET = "\033[0m"
-
-
-class generalFunctions:
-
-    @staticmethod
-    def documentation(section_name):
-        """
-        Opens a tab to the specified section link in the documentation.
-        :param section_name (str): The name of the documentation section to open.
-        """
-
-        if section_name == "LatticeElements":
-            url = "https://impactx.readthedocs.io/en/latest/usage/python.html#lattice-elements"
-        elif section_name == "BeamDistributions":
-            url = "https://impactx.readthedocs.io/en/latest/usage/python.html#initial-beam-distributions"
-        elif section_name == "pythonParameters":
-            url = "https://impactx.readthedocs.io/en/latest/usage/python.html#general"
-        else:
-            raise ValueError(f"Invalid section name: {section_name}")
-
-        if "WSL_DISTRO_NAME" in os.environ:
-            subprocess.run(["explorer.exe", url])
-        else:
-            webbrowser.open_new_tab(url)
-
-    # -----------------------------------------------------------------------------
-    # Validation functions
-    # -----------------------------------------------------------------------------
-
-    @staticmethod
-    def determine_input_type(value):
-        """
-        Determines the type of the input value.
-        :param value: The input value whose type needs to be determined.
-        :return: A tuple containing the value converted to its determined type and the type itself.
-        """
-
-        try:
-            return int(value), int
-        except ValueError:
-            try:
-                return float(value), float
-            except ValueError:
-                return value, str
-
-    @staticmethod
-    def validate_against(input_value, value_type):
-        """
-        Returns an error message if the input value type does not match the desired type.
-        :param input_value: The value to validate.
-        :param value_type: The desired type ('int', 'float', 'str').
-        :return: A list of error messages. An empty list if there are no errors.
-        """
-
-        if value_type == "int":
-            if input_value is None:
-                return ["Must be an integer"]
-            try:
-                value = int(input_value)
-                if value < -10000000000:
-                    return ["Must be positive"]
-                return []
-            except ValueError:
-                return ["Must be an integer"]
-
-        elif value_type == "float":
-            if input_value is None:
-                return ["Must be a float"]
-            try:
-                value = float(input_value)
-                if value < -1000000000:
-                    return ["Must be positive"]
-                return []
-            except ValueError:
-                return ["Must be a float"]
-
-        elif value_type == "str":
-            if input_value is None:
-                return ["Must be a string"]
-            return []
-
-        else:
-            return ["Unknown type"]
-
-    @staticmethod
-<<<<<<< HEAD
-    def update_simulation_validation_status ():
-=======
-    def update_runSimulation_validation_checking():
->>>>>>> 5b2d022a
-        """
-        Checks if any input fields are not provided with the correct input type.
-        Updates the state to enable or disable the run simulation button.
-        """
-
-        error_details = []
-
-        # Check for errors in distribution parameters
-        for param in state.selectedDistributionParameters:
-            if param["parameter_error_message"]:
-                error_details.append(
-                    f"{param['parameter_name']}: {param['parameter_error_message']}"
-                )
-
-        # Check for errors in lattice parameters
-        for lattice in state.selectedLatticeList:
-            for param in lattice["parameters"]:
-                if param["parameter_error_message"]:
-                    error_details.append(
-                        f"Lattice {lattice['name']} - {param['parameter_name']}: {param['parameter_error_message']}"
-                    )
-
-        # Check for errors in input card
-        if state.npart_validation:
-            error_details.append(f"Number of Particles: {state.npart_validation}")
-        if state.kin_energy_validation:
-            error_details.append(f"Kinetic Energy: {state.kin_energy_validation}")
-        if state.bunch_charge_C_validation:
-            error_details.append(f"Bunch Charge: {state.bunch_charge_C_validation}")
-        if state.selectedLatticeList == []:
-            error_details.append("LatticeListIsEmpty")
-
-        # Print all collected error messages
-        # if error_details:
-        #     print("Errors detected in the following parameters:")
-        #     for error in error_details:
-        #         print(ANSI_RED + error + ANSI_RESET)
-
-        state.disableRunSimulationButton = bool(error_details)
-
-    # -----------------------------------------------------------------------------
-    # Class, parameter, default value, and default type retrievals
-    # -----------------------------------------------------------------------------
-
-    @staticmethod
-<<<<<<< HEAD
-    def find_classes (module_name):
-=======
-    def findAllClasses(module_name):
->>>>>>> 5b2d022a
-        """
-        Returns a list of all classes in the given module.
-        :param module_name: The module to inspect.
-        :return: A list of tuples containing class names.
-        """
-
-        results = []
-        for name in dir(module_name):
-            attr = getattr(module_name, name)
-            if inspect.isclass(attr):
-                results.append((name, attr))
-        return results
-
-    @staticmethod
-<<<<<<< HEAD
-    def find_init_docstring_for_classes (classes):
-=======
-    def findInitDocstringForClasses(classes):
->>>>>>> 5b2d022a
-        """
-        Retrieves the __init__ docstring of the given classes.
-        :param classes: A list of typles containing class names.
-        :return: A dictionary with class names as keys and their __init__ docstrings as values.
-        """
-
-        if not isinstance(classes, (list, tuple)):
-            raise TypeError("The 'classes' argument must be a list or tuple.")
-
-        docstrings = {}
-        for name, cls in classes:
-            init_method = getattr(cls, "__init__", None)
-            if init_method:
-                docstring = cls.__init__.__doc__
-                docstrings[name] = docstring
-        return docstrings
-
-    @staticmethod
-<<<<<<< HEAD
-    def extract_parameters (docstring):
-=======
-    def extractParameters(docstring):
->>>>>>> 5b2d022a
-        """
-        Parses specific information from docstrings.
-        Aimed to retrieve parameter names, values, and types.
-        :param docstring: The docstring to parse.
-        :return: A list of tuples containing parameter names, default values, and types.
-        """
-
-        parameters = []
-        docstring = re.search(r"\((.*?)\)", docstring).group(
-            1
-        )  # Return class name and init signature
-        docstring = docstring.split(",")
-
-        for parameter in docstring:
-            if parameter.startswith("self"):
-                continue
-
-            name = parameter
-            default = None
-            parameter_type = "Any"
-
-            if ":" in parameter:
-                split_by_semicolon = parameter.split(":", 1)
-                name = split_by_semicolon[0].strip()
-                type_and_default = split_by_semicolon[1].strip()
-                if "=" in type_and_default:
-                    split_by_equals = type_and_default.split("=", 1)
-                    parameter_type = split_by_equals[0].strip()
-                    default = split_by_equals[1].strip()
-                    if default.startswith("'") and default.endswith("'"):
-                        default = default[1:-1]
-                else:
-                    parameter_type = type_and_default
-
-            parameters.append((name, default, parameter_type))
-
-        return parameters
-
-    @staticmethod
-<<<<<<< HEAD
-    def class_parameters_with_defaults (module_name):
-=======
-    def classAndParametersAndDefaultValueAndType(module_name):
->>>>>>> 5b2d022a
-        """
-        Given a module name, outputs a dictionary of class names and their parameters.
-        Keys are class names, and values are lists of parameter information (name, default value, type).
-        :param module_name: The module to inspect.
-        :return: A dictionary with class names as keys and parameter information as values.
-        """
-
-        classes = generalFunctions.find_classes(module_name)
-        docstrings = generalFunctions.find_init_docstring_for_classes(classes)
-
-        result = {}
-
-        for class_name, docstring in docstrings.items():
-            parameters = generalFunctions.extract_parameters(docstring)
-            result[class_name] = parameters
-
-        return result
-
-    @staticmethod
-<<<<<<< HEAD
-    def select_classes (module_name):
-=======
-    def selectClasses(module_name):
->>>>>>> 5b2d022a
-        """
-        Given a module name, outputs a list of all class names in the module.
-        :param module_name: The module to inspect.
-        :return: A list of class names.
-        """
-
-        return list(
-            generalFunctions.class_parameters_with_defaults(module_name)
-        )
-
-    @staticmethod
-    def convert_to_correct_type(value, desired_type):
-        """
-        Converts the given value to the desired type.
-        :param value: The value to convert.
-        :param desired_type: The type to convert the value to ('int', 'float', 'str').
-        :return: The value converted to the desired type.
-        """
-
-        if value is None:
-            raise ValueError("Cannot convert to desired type")
-        if desired_type == "int":
-            return int(value)
-        elif desired_type == "float":
-            return float(value)
-        elif desired_type == "str":
-            return str(value)
-        else:
-            raise ValueError("Unknown type")
+import inspect
+import os
+import re
+import subprocess
+import webbrowser
+
+from trame.app import get_server
+
+# -----------------------------------------------------------------------------
+# Server setup
+# -----------------------------------------------------------------------------
+
+server = get_server(client_type="vue2")
+state, ctrl = server.state, server.controller
+
+# -----------------------------------------------------------------------------
+# Code
+# -----------------------------------------------------------------------------
+ANSI_RED = "\033[91m"
+ANSI_RESET = "\033[0m"
+
+
+class generalFunctions:
+
+    @staticmethod
+    def documentation(section_name):
+        """
+        Opens a tab to the specified section link in the documentation.
+        :param section_name (str): The name of the documentation section to open.
+        """
+
+        if section_name == "LatticeElements":
+            url = "https://impactx.readthedocs.io/en/latest/usage/python.html#lattice-elements"
+        elif section_name == "BeamDistributions":
+            url = "https://impactx.readthedocs.io/en/latest/usage/python.html#initial-beam-distributions"
+        elif section_name == "pythonParameters":
+            url = "https://impactx.readthedocs.io/en/latest/usage/python.html#general"
+        else:
+            raise ValueError(f"Invalid section name: {section_name}")
+
+        if "WSL_DISTRO_NAME" in os.environ:
+            subprocess.run(["explorer.exe", url])
+        else:
+            webbrowser.open_new_tab(url)
+
+    # -----------------------------------------------------------------------------
+    # Validation functions
+    # -----------------------------------------------------------------------------
+
+    @staticmethod
+    def determine_input_type(value):
+        """
+        Determines the type of the input value.
+        :param value: The input value whose type needs to be determined.
+        :return: A tuple containing the value converted to its determined type and the type itself.
+        """
+
+        try:
+            return int(value), int
+        except ValueError:
+            try:
+                return float(value), float
+            except ValueError:
+                return value, str
+
+    @staticmethod
+    def validate_against(input_value, value_type):
+        """
+        Returns an error message if the input value type does not match the desired type.
+        :param input_value: The value to validate.
+        :param value_type: The desired type ('int', 'float', 'str').
+        :return: A list of error messages. An empty list if there are no errors.
+        """
+
+        if value_type == "int":
+            if input_value is None:
+                return ["Must be an integer"]
+            try:
+                value = int(input_value)
+                if value < -10000000000:
+                    return ["Must be positive"]
+                return []
+            except ValueError:
+                return ["Must be an integer"]
+
+        elif value_type == "float":
+            if input_value is None:
+                return ["Must be a float"]
+            try:
+                value = float(input_value)
+                if value < -1000000000:
+                    return ["Must be positive"]
+                return []
+            except ValueError:
+                return ["Must be a float"]
+
+        elif value_type == "str":
+            if input_value is None:
+                return ["Must be a string"]
+            return []
+
+        else:
+            return ["Unknown type"]
+
+    @staticmethod
+    def update_simulation_validation_status ():
+        """
+        Checks if any input fields are not provided with the correct input type.
+        Updates the state to enable or disable the run simulation button.
+        """
+
+        error_details = []
+
+        # Check for errors in distribution parameters
+        for param in state.selectedDistributionParameters:
+            if param["parameter_error_message"]:
+                error_details.append(
+                    f"{param['parameter_name']}: {param['parameter_error_message']}"
+                )
+
+        # Check for errors in lattice parameters
+        for lattice in state.selectedLatticeList:
+            for param in lattice["parameters"]:
+                if param["parameter_error_message"]:
+                    error_details.append(
+                        f"Lattice {lattice['name']} - {param['parameter_name']}: {param['parameter_error_message']}"
+                    )
+
+        # Check for errors in input card
+        if state.npart_validation:
+            error_details.append(f"Number of Particles: {state.npart_validation}")
+        if state.kin_energy_validation:
+            error_details.append(f"Kinetic Energy: {state.kin_energy_validation}")
+        if state.bunch_charge_C_validation:
+            error_details.append(f"Bunch Charge: {state.bunch_charge_C_validation}")
+        if state.selectedLatticeList == []:
+            error_details.append("LatticeListIsEmpty")
+
+        # Print all collected error messages
+        # if error_details:
+        #     print("Errors detected in the following parameters:")
+        #     for error in error_details:
+        #         print(ANSI_RED + error + ANSI_RESET)
+
+        state.disableRunSimulationButton = bool(error_details)
+
+    # -----------------------------------------------------------------------------
+    # Class, parameter, default value, and default type retrievals
+    # -----------------------------------------------------------------------------
+
+    @staticmethod
+    def find_classes (module_name):
+        """
+        Returns a list of all classes in the given module.
+        :param module_name: The module to inspect.
+        :return: A list of tuples containing class names.
+        """
+
+        results = []
+        for name in dir(module_name):
+            attr = getattr(module_name, name)
+            if inspect.isclass(attr):
+                results.append((name, attr))
+        return results
+
+    @staticmethod
+    def find_init_docstring_for_classes (classes):
+        """
+        Retrieves the __init__ docstring of the given classes.
+        :param classes: A list of typles containing class names.
+        :return: A dictionary with class names as keys and their __init__ docstrings as values.
+        """
+
+        if not isinstance(classes, (list, tuple)):
+            raise TypeError("The 'classes' argument must be a list or tuple.")
+
+        docstrings = {}
+        for name, cls in classes:
+            init_method = getattr(cls, "__init__", None)
+            if init_method:
+                docstring = cls.__init__.__doc__
+                docstrings[name] = docstring
+        return docstrings
+
+    @staticmethod
+    def extract_parameters (docstring):
+        """
+        Parses specific information from docstrings.
+        Aimed to retrieve parameter names, values, and types.
+        :param docstring: The docstring to parse.
+        :return: A list of tuples containing parameter names, default values, and types.
+        """
+
+        parameters = []
+        docstring = re.search(r"\((.*?)\)", docstring).group(
+            1
+        )  # Return class name and init signature
+        docstring = docstring.split(",")
+
+        for parameter in docstring:
+            if parameter.startswith("self"):
+                continue
+
+            name = parameter
+            default = None
+            parameter_type = "Any"
+
+            if ":" in parameter:
+                split_by_semicolon = parameter.split(":", 1)
+                name = split_by_semicolon[0].strip()
+                type_and_default = split_by_semicolon[1].strip()
+                if "=" in type_and_default:
+                    split_by_equals = type_and_default.split("=", 1)
+                    parameter_type = split_by_equals[0].strip()
+                    default = split_by_equals[1].strip()
+                    if default.startswith("'") and default.endswith("'"):
+                        default = default[1:-1]
+                else:
+                    parameter_type = type_and_default
+
+            parameters.append((name, default, parameter_type))
+
+        return parameters
+
+    @staticmethod
+    def class_parameters_with_defaults (module_name):
+        """
+        Given a module name, outputs a dictionary of class names and their parameters.
+        Keys are class names, and values are lists of parameter information (name, default value, type).
+        :param module_name: The module to inspect.
+        :return: A dictionary with class names as keys and parameter information as values.
+        """
+
+        classes = generalFunctions.find_classes(module_name)
+        docstrings = generalFunctions.find_init_docstring_for_classes(classes)
+
+        result = {}
+
+        for class_name, docstring in docstrings.items():
+            parameters = generalFunctions.extract_parameters(docstring)
+            result[class_name] = parameters
+
+        return result
+
+    @staticmethod
+    def select_classes (module_name):
+        """
+        Given a module name, outputs a list of all class names in the module.
+        :param module_name: The module to inspect.
+        :return: A list of class names.
+        """
+
+        return list(
+            generalFunctions.class_parameters_with_defaults(module_name)
+        )
+
+    @staticmethod
+    def convert_to_correct_type(value, desired_type):
+        """
+        Converts the given value to the desired type.
+        :param value: The value to convert.
+        :param desired_type: The type to convert the value to ('int', 'float', 'str').
+        :return: The value converted to the desired type.
+        """
+
+        if value is None:
+            raise ValueError("Cannot convert to desired type")
+        if desired_type == "int":
+            return int(value)
+        elif desired_type == "float":
+            return float(value)
+        elif desired_type == "str":
+            return str(value)
+        else:
+            raise ValueError("Unknown type")