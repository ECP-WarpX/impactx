# Preamble ####################################################################
#
cmake_minimum_required(VERSION 3.20.0)
project(ImpactX VERSION 24.06)

include(${ImpactX_SOURCE_DIR}/cmake/ImpactXFunctions.cmake)

# In-source tree builds are messy and can screw up the build system.
# Avoid building at least in the same dir as the root dir:
if(CMAKE_BINARY_DIR STREQUAL CMAKE_CURRENT_SOURCE_DIR)
    message(FATAL_ERROR "Building in-source is not supported! "
            "Create a build directory and remove "
            "${CMAKE_SOURCE_DIR}/CMakeCache.txt ${CMAKE_SOURCE_DIR}/CMakeFiles/")
endif()


# CMake policies ##############################################################
#
# Setting a cmake_policy to OLD is deprecated by definition and will raise a
# verbose warning
if(CMAKE_SOURCE_DIR STREQUAL PROJECT_SOURCE_DIR)
    set(CMAKE_WARN_DEPRECATED OFF CACHE BOOL "" FORCE)
endif()

# AMReX 21.06+ supports CUDA_ARCHITECTURES with CMake 3.20+
# CMake 3.18+: CMAKE_CUDA_ARCHITECTURES
# https://cmake.org/cmake/help/latest/policy/CMP0104.html
if(POLICY CMP0104)
    cmake_policy(SET CMP0104 OLD)
endif()


# C++ Standard in Superbuilds #################################################
#
# This is the easiest way to push up a C++17 requirement for AMReX and
# openPMD-api until they increase their requirement.
set_cxx17_superbuild()


# CCache Support ##############################################################
#
# this is an optional tool that stores compiled object files; allows fast
# re-builds even with "make clean" in between. Mainly used to store AMReX
# objects
if(CMAKE_SOURCE_DIR STREQUAL PROJECT_SOURCE_DIR)
    set(ImpactX_CCACHE_DEFAULT ON)
else()
    set(ImpactX_CCACHE_DEFAULT OFF)  # we are a subproject in a superbuild
endif()
option(ImpactX_CCACHE "Enable ccache for faster rebuilds" ${ImpactX_CCACHE_DEFAULT})
if(ImpactX_CCACHE)
    set_ccache()
endif()


# Output Directories ##########################################################
#
# temporary build directories
impactx_set_default_build_dirs()

# default installation directories (w/o Python)
impactx_set_default_install_dirs()


# Options and Variants ########################################################
#
include(CMakeDependentOption)
option(ImpactX_APP           "Build the ImpactX executable application"     ON)
<<<<<<< HEAD
option(ImpactX_FFT           "FFT-based solvers"                            OFF)
=======
option(ImpactX_FFT           "FFT-based solvers (IGF Space Charge, CSR)"    OFF)
>>>>>>> 40b68f80
option(ImpactX_MPI           "Multi-node support (message-passing)"         ON)
option(ImpactX_OPENPMD       "openPMD I/O (HDF5, ADIOS)"                    ON)
option(ImpactX_PYTHON        "Python bindings"                              OFF)

set(ImpactX_PRECISION_VALUES SINGLE DOUBLE)
set(ImpactX_PRECISION DOUBLE CACHE STRING "Floating point precision (SINGLE/DOUBLE)")
set_property(CACHE ImpactX_PRECISION PROPERTY STRINGS ${ImpactX_PRECISION_VALUES})
if(NOT ImpactX_PRECISION IN_LIST ImpactX_PRECISION_VALUES)
    message(FATAL_ERROR "ImpactX_PRECISION (${ImpactX_PRECISION}) must be one of ${ImpactX_PRECISION_VALUES}")
endif()

set(ImpactX_COMPUTE_VALUES NOACC OMP CUDA SYCL HIP)
set(ImpactX_COMPUTE OMP CACHE STRING "On-node, accelerated computing backend (NOACC/OMP/CUDA/SYCL/HIP)")
set_property(CACHE ImpactX_COMPUTE PROPERTY STRINGS ${ImpactX_COMPUTE_VALUES})
if(NOT ImpactX_COMPUTE IN_LIST ImpactX_COMPUTE_VALUES)
    message(FATAL_ERROR "ImpactX_COMPUTE (${ImpactX_COMPUTE}) must be one of ${ImpactX_COMPUTE_VALUES}")
endif()

option(ImpactX_MPI_THREAD_MULTIPLE "MPI thread-multiple support, i.e. for async_io" ON)
mark_as_advanced(ImpactX_MPI_THREAD_MULTIPLE)

option(ImpactX_ablastr_internal                  "Download & build ABLASTR" ON)
option(ImpactX_amrex_internal                    "Download & build AMReX" ON)
option(ImpactX_openpmd_internal                  "Download & build openPMD-api" ON)
option(ImpactX_pyamrex_internal                  "Download & build pyAMReX" ON)

set(pyImpactX_VERSION_INFO "${ImpactX_VERSION}" CACHE STRING
    "PEP-440 conformant version (set by setup.py)")

# change the default build type to Release (or RelWithDebInfo) instead of Debug
set_default_build_type("Release")

# Option to enable interprocedural optimization
# (also know as "link-time optimization" or "whole program optimization")
option(ImpactX_IPO "Compile ImpactX with interprocedural optimization (will take more time)" OFF)
option(ImpactX_PYTHON_IPO
    "Compile Python bindings with interprocedural optimization (IPO) / link-time optimization (LTO)"
    ON
)

if(ImpactX_FFT)
    set(ABLASTR_FFT ON CACHE STRING "FFT-based solvers" FORCE)
endif()

# this defined the variable BUILD_TESTING which is ON by default
include(CTest)


# Dependencies ################################################################
#

# ABLASTR
#   builds ABLASTR from source (default) or finds an existing install
#   ABLASTR in turn builds AMReX from source (default) or finds an existing
#     install
include(${ImpactX_SOURCE_DIR}/cmake/dependencies/ABLASTR.cmake)
impactx_make_third_party_includes_system(WarpX::ablastr_3d ablastr_3d)

# Python
if(ImpactX_PYTHON)
    find_package(Python COMPONENTS Interpreter Development.Module REQUIRED)

    # default installation directories: Python
    impactx_set_default_install_dirs_python()

    # pybind11
    #   builds pybind11 from git (default), form local source or
    #   finds an existing install
    include(${ImpactX_SOURCE_DIR}/cmake/dependencies/pybind11.cmake)

    # pyAMReX
    include(${ImpactX_SOURCE_DIR}/cmake/dependencies/pyAMReX.cmake)
endif()


# Targets #####################################################################
#

# collect into a library (default: static)
add_library(lib)
add_library(ImpactX::lib ALIAS lib)
set(_BUILDINFO_SRC lib)
set(_ALL_TARGETS lib)

set_target_properties(lib PROPERTIES
    POSITION_INDEPENDENT_CODE ON
    WINDOWS_EXPORT_ALL_SYMBOLS ON
)

# executable application
#   note: we currently avoid a dependency on a core library
#         for simpler usage, but could make this an option
if(ImpactX_APP)
    add_executable(app)
    add_executable(ImpactX::app ALIAS app)
    target_link_libraries(app PRIVATE lib)
    set(_BUILDINFO_SRC app)
    list(APPEND _ALL_TARGETS app)
endif()

# build Python module (this is always a shared library)
if(ImpactX_PYTHON)
    add_library(pyImpactX MODULE src/python/pyImpactX.cpp)
    add_library(ImpactX::pyImpactX ALIAS pyImpactX)
    target_link_libraries(pyImpactX PRIVATE lib)
    set(_BUILDINFO_SRC pyImpactX)
    list(APPEND _ALL_TARGETS pyImpactX)

    # set Python module properties
    set_target_properties(pyImpactX PROPERTIES
        # hide symbols for combining multiple pybind11 modules downstream & for
        # reduced binary size
        CXX_VISIBILITY_PRESET "hidden"
        CUDA_VISIBILITY_PRESET "hidden"
        # name of the pybind-generated python module, which is wrapped in another
        # fluffy front-end modules, so we can extend it with pure Python
        ARCHIVE_OUTPUT_NAME impactx_pybind
        LIBRARY_OUTPUT_NAME impactx_pybind
        # build output directories - mainly set to run tests from CMake & IDEs
        ARCHIVE_OUTPUT_DIRECTORY ${CMAKE_PYTHON_OUTPUT_DIRECTORY}/impactx
        LIBRARY_OUTPUT_DIRECTORY ${CMAKE_PYTHON_OUTPUT_DIRECTORY}/impactx
        RUNTIME_OUTPUT_DIRECTORY ${CMAKE_PYTHON_OUTPUT_DIRECTORY}/impactx
        PDB_OUTPUT_DIRECTORY ${CMAKE_PYTHON_OUTPUT_DIRECTORY}/impactx
        COMPILE_PDB_OUTPUT_DIRECTORY ${CMAKE_PYTHON_OUTPUT_DIRECTORY}/impactx
    )
    get_property(isMultiConfig GLOBAL PROPERTY GENERATOR_IS_MULTI_CONFIG)
    if(isMultiConfig)
        foreach(CFG IN LISTS CMAKE_CONFIGURATION_TYPES)
            string(TOUPPER "${CFG}" CFG_UPPER)
            set_target_properties(pyImpactX PROPERTIES
                # build output directories - mainly set to run tests from CMake & IDEs
                # note: same as above, but for Multi-Config generators
                ARCHIVE_OUTPUT_DIRECTORY_${CFG_UPPER} ${CMAKE_PYTHON_OUTPUT_DIRECTORY}/impactx
                LIBRARY_OUTPUT_DIRECTORY_${CFG_UPPER} ${CMAKE_PYTHON_OUTPUT_DIRECTORY}/impactx
                RUNTIME_OUTPUT_DIRECTORY_${CFG_UPPER} ${CMAKE_PYTHON_OUTPUT_DIRECTORY}/impactx
                PDB_OUTPUT_DIRECTORY_${CFG_UPPER} ${CMAKE_PYTHON_OUTPUT_DIRECTORY}/impactx
                COMPILE_PDB_OUTPUT_DIRECTORY_${CFG_UPPER} ${CMAKE_PYTHON_OUTPUT_DIRECTORY}/impactx
            )
        endforeach()
    endif()
    if(EMSCRIPTEN)
        set_target_properties(pyImpactX PROPERTIES
            PREFIX "")
    else()
        pybind11_extension(pyImpactX)
    endif()
    if(NOT MSVC AND NOT ${CMAKE_BUILD_TYPE} MATCHES Debug|RelWithDebInfo)
        pybind11_strip(pyImpactX)
    endif()
endif()

# own headers
target_include_directories(lib PUBLIC
    $<BUILD_INTERFACE:${ImpactX_SOURCE_DIR}/src>
    $<BUILD_INTERFACE:${ImpactX_BINARY_DIR}/src>
)

# if we include <AMReX_buildInfo.H> we will need to call:
include(AMReXBuildInfo)
generate_buildinfo(${_BUILDINFO_SRC} "${ImpactX_SOURCE_DIR}")
target_link_libraries(lib PRIVATE buildInfo::${_BUILDINFO_SRC})
unset(_BUILDINFO_SRC)

# add sources
add_subdirectory(src)

# C++ properties: at least a C++17 capable compiler is needed
foreach(ImpactX_tgt IN LISTS _ALL_TARGETS)
    target_compile_features(${ImpactX_tgt} PUBLIC cxx_std_17)
endforeach()
set_target_properties(${_ALL_TARGETS} PROPERTIES
    CXX_EXTENSIONS OFF
    CXX_STANDARD_REQUIRED ON
)

# Interprocedural optimization
if(ImpactX_IPO)
    enable_IPO("${_ALL_TARGETS}")
endif()

# link dependencies
target_link_libraries(lib PUBLIC ImpactX::thirdparty::ablastr_3d)
if(ImpactX_PYTHON)
    target_link_libraries(pyImpactX PRIVATE pybind11::module pybind11::windows_extras)
    if(ImpactX_PYTHON_IPO)
        target_link_libraries(pyImpactX PRIVATE pybind11::lto)
    endif()
endif()

if(ImpactX_OPENPMD)
    target_link_libraries(lib PUBLIC openPMD::openPMD)
endif()

if(ImpactX_QED)
    target_compile_definitions(lib PUBLIC ImpactX_QED)
    if(ImpactX_QED_TABLE_GEN)
        target_compile_definitions(lib PUBLIC ImpactX_QED_TABLE_GEN)
    endif()
    target_link_libraries(lib PUBLIC PXRMP_QED::PXRMP_QED)
endif()

# AMReX helper function: propagate CUDA specific target & source properties
if(ImpactX_COMPUTE STREQUAL CUDA)
    foreach(ImpactX_tgt IN LISTS _ALL_TARGETS)
        setup_target_for_cuda_compilation(${ImpactX_tgt})
    endforeach()
    if(CMAKE_VERSION VERSION_GREATER_EQUAL 3.17)
        foreach(ImpactX_tgt IN LISTS _ALL_TARGETS)
            target_compile_features(${ImpactX_tgt} PUBLIC cuda_std_17)
        endforeach()
        set_target_properties(${_ALL_TARGETS} PROPERTIES
            CUDA_EXTENSIONS OFF
            CUDA_STANDARD_REQUIRED ON
        )
    endif()
endif()

# fancy binary name for build variants
impactx_set_binary_name()


# Defines #####################################################################
#
if(ImpactX_FFT)
    target_compile_definitions(lib PUBLIC ImpactX_USE_FFT)
endif()
if(ImpactX_OPENPMD)
    target_compile_definitions(lib PUBLIC ImpactX_USE_OPENPMD)
endif()
if(ImpactX_PYTHON)
    # for module __version__
    target_compile_definitions(pyImpactX PRIVATE
        PYIMPACTX_VERSION_INFO=${pyImpactX_VERSION_INFO})
endif()


# Warnings ####################################################################
#
set_cxx_warnings()


# Generate Configuration and .pc Files ########################################
#
get_source_version(ImpactX ${ImpactX_SOURCE_DIR})
configure_file(
    ${ImpactX_SOURCE_DIR}/src/ImpactXVersion.H.in
    ${ImpactX_BINARY_DIR}/src/ImpactXVersion.H
    @ONLY
)

# these files are used if ImpactX is installed and picked up by a downstream
# project (not needed yet)

#include(CMakePackageConfigHelpers)
#write_basic_package_version_file("ImpactXConfigVersion.cmake"
#    VERSION ${ImpactX_VERSION}
#    COMPATIBILITY SameMajorVersion
#)


# Installs ####################################################################
#

# headers, libraries and executables
set(ImpactX_INSTALL_TARGET_NAMES lib)
if(ImpactX_APP)
    list(APPEND ImpactX_INSTALL_TARGET_NAMES app)
endif()
if(ImpactX_PYTHON)
    list(APPEND ImpactX_INSTALL_TARGET_NAMES pyImpactX)
endif()

install(TARGETS ${ImpactX_INSTALL_TARGET_NAMES}
    EXPORT ImpactXTargets
    LIBRARY DESTINATION ${CMAKE_INSTALL_LIBDIR}
    ARCHIVE DESTINATION ${CMAKE_INSTALL_LIBDIR}
    RUNTIME DESTINATION ${CMAKE_INSTALL_BINDIR}
    INCLUDES DESTINATION ${CMAKE_INSTALL_INCLUDEDIR}
)

# simplified library alias
if(IS_ABSOLUTE ${CMAKE_INSTALL_LIBDIR})
    set(ABS_INSTALL_LIB_DIR "${CMAKE_INSTALL_LIBDIR}")
else()
    set(ABS_INSTALL_LIB_DIR "${CMAKE_INSTALL_PREFIX}/${CMAKE_INSTALL_LIBDIR}")
endif()
# escape spaces for generated cmake_install.cmake file
file(TO_CMAKE_PATH "${ABS_INSTALL_LIB_DIR}" ABS_INSTALL_LIB_DIR)

install(CODE "file(CREATE_LINK
    $<TARGET_FILE_NAME:lib>
    \"${ABS_INSTALL_LIB_DIR}/libimpactx$<TARGET_FILE_SUFFIX:lib>\"
    COPY_ON_ERROR SYMBOLIC)")

# CMake package file for find_package(ImpactX::ImpactX) in depending projects
#install(EXPORT ImpactXTargets
#    FILE ImpactXTargets.cmake
#    NAMESPACE ImpactX::
#    DESTINATION ${ImpactX_INSTALL_CMAKEDIR}
#)
#install(
#    FILES
#        ${ImpactX_BINARY_DIR}/ImpactXConfig.cmake
#        ${ImpactX_BINARY_DIR}/ImpactXConfigVersion.cmake
#    DESTINATION ${ImpactX_INSTALL_CMAKEDIR}
#)


# pip helpers for the impactx package #########################################
#
if(ImpactX_PYTHON)
    set(PYINSTALLOPTIONS "" CACHE STRING
        "Additional parameters to pass to `pip install`")

    # add a prefix to custom targets so we do not collide if used as a subproject
    if(CMAKE_SOURCE_DIR STREQUAL PROJECT_SOURCE_DIR)
        set(_ImpactX_CUSTOM_TARGET_PREFIX_DEFAULT "")
    else()
        set(_ImpactX_CUSTOM_TARGET_PREFIX_DEFAULT "impactx_")
    endif()
    set(ImpactX_CUSTOM_TARGET_PREFIX "${_ImpactX_CUSTOM_TARGET_PREFIX_DEFAULT}"
        CACHE STRING "Prefix for custom targets")

    # build the wheel by re-using the python module that we build
    add_custom_target(${ImpactX_CUSTOM_TARGET_PREFIX}pip_wheel
        ${CMAKE_COMMAND} -E rm -f -r impactx-whl
        COMMAND
            ${CMAKE_COMMAND} -E env PYIMPACTX_LIBDIR=$<TARGET_FILE_DIR:pyImpactX>
                ${Python_EXECUTABLE} -m pip wheel -v --no-build-isolation --no-deps --wheel-dir=impactx-whl ${ImpactX_SOURCE_DIR}
        WORKING_DIRECTORY
            ${ImpactX_BINARY_DIR}
        DEPENDS
            pyImpactX
    )

    # this will also upgrade/downgrade dependencies, e.g., when the version of numpy changes
    if(ImpactX_MPI)
        set(pyImpactX_REQUIREMENT_FILE "requirements_mpi.txt")
    else()
        set(pyImpactX_REQUIREMENT_FILE "requirements.txt")
    endif()
    add_custom_target(${ImpactX_CUSTOM_TARGET_PREFIX}pip_install_requirements
        ${Python_EXECUTABLE} -m pip install ${PYINSTALLOPTIONS} -r "${ImpactX_SOURCE_DIR}/${pyImpactX_REQUIREMENT_FILE}"
        WORKING_DIRECTORY
            ${ImpactX_BINARY_DIR}
    )

    # if we do a superbuild, make sure we install pyAMReX via its custom install
    # target
    set(_EXTRA_INSTALL_DEPENDS)
    if(ImpactX_pyamrex_internal OR ImpactX_pyamrex_src)
        set(_EXTRA_INSTALL_DEPENDS pyamrex_pip_install)
    endif()

    # We force-install because in development, it is likely that the version of
    # the package does not change, but the code did change. We need --no-deps,
    # because otherwise pip would also force reinstall all dependencies.
    add_custom_target(${ImpactX_CUSTOM_TARGET_PREFIX}pip_install
        ${CMAKE_COMMAND} -E env IMPACTX_MPI=${ImpactX_MPI}
            ${Python_EXECUTABLE} -m pip install --force-reinstall --no-index --no-deps ${PYINSTALLOPTIONS} --find-links=impactx-whl impactx
        WORKING_DIRECTORY
            ${ImpactX_BINARY_DIR}
        DEPENDS
            pyImpactX
            ${ImpactX_CUSTOM_TARGET_PREFIX}pip_wheel ${ImpactX_CUSTOM_TARGET_PREFIX}pip_install_requirements
            ${_EXTRA_INSTALL_DEPENDS}
    )

    # this is for package managers only
    add_custom_target(${ImpactX_CUSTOM_TARGET_PREFIX}pip_install_nodeps
        ${CMAKE_COMMAND} -E env IMPACTX_MPI=${ImpactX_MPI}
            ${Python_EXECUTABLE} -m pip install --force-reinstall --no-index --no-deps ${PYINSTALLOPTIONS} --find-links=impactx-whl impactx
        WORKING_DIRECTORY
            ${ImpactX_BINARY_DIR}
        DEPENDS
            pyImpactX
            ${ImpactX_CUSTOM_TARGET_PREFIX}pip_wheel
    )
endif()


# Tests #######################################################################
#
if(BUILD_TESTING)
    enable_testing()

    # examples
    if(ImpactX_APP)
        add_subdirectory(examples)
    endif()

    # unit tests
    if(ImpactX_PYTHON)
        # copy Python wrapper library to build directory
        add_custom_command(TARGET pyImpactX POST_BUILD
            COMMAND ${CMAKE_COMMAND} -E copy_directory
                ${ImpactX_SOURCE_DIR}/src/python/impactx
                $<TARGET_FILE_DIR:pyImpactX>
        )
    endif()
    add_subdirectory(tests)
endif()


# Status Summary for Build Options ############################################
#
impactx_print_summary()<|MERGE_RESOLUTION|>--- conflicted
+++ resolved
@@ -66,11 +66,7 @@
 #
 include(CMakeDependentOption)
 option(ImpactX_APP           "Build the ImpactX executable application"     ON)
-<<<<<<< HEAD
-option(ImpactX_FFT           "FFT-based solvers"                            OFF)
-=======
 option(ImpactX_FFT           "FFT-based solvers (IGF Space Charge, CSR)"    OFF)
->>>>>>> 40b68f80
 option(ImpactX_MPI           "Multi-node support (message-passing)"         ON)
 option(ImpactX_OPENPMD       "openPMD I/O (HDF5, ADIOS)"                    ON)
 option(ImpactX_PYTHON        "Python bindings"                              OFF)
