--- conflicted
+++ resolved
@@ -855,11 +855,10 @@
     OFF  # no plot script yet
 )
 
-<<<<<<< HEAD
 # Fermilab Booster thin-kick model ################################################
 #
 # w/o space charge
-# copy MAD-X lattice file
+# copy lattice file & parser
 file(COPY ${ImpactX_SOURCE_DIR}/examples/fnal_booster/fermi-booster-madx-sxf_corr_new
      DESTINATION ${CMAKE_RUNTIME_OUTPUT_DIRECTORY}/fermi-booster-madx-sxf_corr_new)
 add_impactx_test(booster.py
@@ -867,7 +866,9 @@
       OFF  # ImpactX MPI-parallel
       ON   # ImpactX Python interface
     examples/fnal_booster/analysis_booster.py
-=======
+    OFF  # no plot script yet
+)
+
 # Tune Calculation ###########################################################
 #
 # w/o space charge
@@ -883,6 +884,5 @@
       OFF  # ImpactX MPI-parallel
       ON   # ImpactX Python interface
     examples/fodo_tune/analysis_fodo_tune.py
->>>>>>> 3589dde4
     OFF  # no plot script yet
 )