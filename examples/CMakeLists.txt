--- conflicted
+++ resolved
@@ -629,25 +629,6 @@
         examples/kicker/analysis_kicker.py
         OFF  # no plot script yet
 )
-<<<<<<< HEAD
-
-# FODO + RF EPAC2004 ##################################################
-#
-# with space charge
-add_impactx_test(fodo_rf_sc
-    examples/epac2004_benchmarks/input_fodo_rf_SC.in
-      ON  # ImpactX MPI-parallel
-      OFF  # ImpactX Python interface
-    examples/epac2004_benchmarks/analysis_fodo_rf_SC.py
-    OFF  # no plot script yet
-)
-add_impactx_test(fodo_rf_sc.py
-    examples/epac2004_benchmarks/run_fodo_rf_sc.py
-      OFF  # ImpactX MPI-parallel
-      OFF   # ImpactX Python interface
-    examples/epac2004_benchmarks/analysis_fodo_rf_SC.py
-    OFF  # no plot script yet
-=======
 # copy MAD-X lattice file
 file(COPY ${ImpactX_SOURCE_DIR}/examples/kicker/hvkicker.madx
         DESTINATION ${CMAKE_RUNTIME_OUTPUT_DIRECTORY}/hvkicker_madx.py)
@@ -657,5 +638,21 @@
         ON   # ImpactX Python interface
         examples/kicker/analysis_kicker.py
         OFF  # no plot script yet
->>>>>>> 00861a04
-)+)
+
+# FODO + RF EPAC2004 ##################################################
+#
+# with space charge
+add_impactx_test(fodo_rf_sc
+    examples/epac2004_benchmarks/input_fodo_rf_SC.in
+      ON  # ImpactX MPI-parallel
+      OFF  # ImpactX Python interface
+    examples/epac2004_benchmarks/analysis_fodo_rf_SC.py
+    OFF  # no plot script yet
+)
+add_impactx_test(fodo_rf_sc.py
+    examples/epac2004_benchmarks/run_fodo_rf_sc.py
+      OFF  # ImpactX MPI-parallel
+      OFF   # ImpactX Python interface
+    examples/epac2004_benchmarks/analysis_fodo_rf_SC.py
+    OFF  # no plot script yet