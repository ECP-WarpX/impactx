# Configuration ###############################################################
#
if(ImpactX_MPI)
    # OpenMPI root guard: https://github.com/open-mpi/ompi/issues/4451
    if("$ENV{USER}" STREQUAL "root")
        # calling even --help as root will abort and warn on stderr
        execute_process(COMMAND ${MPIEXEC_EXECUTABLE} --help
                ERROR_VARIABLE MPIEXEC_HELP_TEXT
                OUTPUT_STRIP_TRAILING_WHITESPACE)
        if(${MPIEXEC_HELP_TEXT} MATCHES "^.*allow-run-as-root.*$")
            set(MPI_ALLOW_ROOT --allow-run-as-root)
        endif()
    endif()
    set(MPI_TEST_EXE
        ${MPIEXEC_EXECUTABLE}
        ${MPI_ALLOW_ROOT}
        ${MPIEXEC_NUMPROC_FLAG} 2
    )
endif()


function(add_impactx_test name input is_mpi is_python analysis_script plot_script)
    # cannot run Python tests w/o Python support
    if(is_python AND NOT ImpactX_PYTHON)
        return()
    endif()

    # cannot run MPI tests w/o MPI support
    if(is_mpi AND NOT ImpactX_MPI)
        return()
    endif()

    # make a unique run directory
    file(MAKE_DIRECTORY ${CMAKE_RUNTIME_OUTPUT_DIRECTORY}/${name})

    # test run
    set(THIS_WORKING_DIR ${CMAKE_RUNTIME_OUTPUT_DIRECTORY}/${name})
    set(THIS_MPI_TEST_EXE)
    if(is_mpi)
        set(THIS_MPI_TEST_EXE ${MPI_TEST_EXE})
    endif()
    set(THIS_Python_EXE)
    if(is_python)
        set(THIS_Python_EXE ${Python_EXECUTABLE})
    endif()
    if(is_python)
        add_test(NAME ${name}.run
                 COMMAND ${THIS_MPI_TEST_EXE} ${THIS_Python_EXE} ${ImpactX_SOURCE_DIR}/${input}
                 WORKING_DIRECTORY ${THIS_WORKING_DIR}
        )
        impactx_test_set_pythonpath(${name}.run)
    else()
        add_test(NAME ${name}.run
                 COMMAND
                    ${THIS_MPI_TEST_EXE} $<TARGET_FILE:app> ${ImpactX_SOURCE_DIR}/${input}
                        amrex.abort_on_unused_inputs=1
                        impactx.always_warn_immediately=1
                        impactx.abort_on_warning_threshold=low
                 WORKING_DIRECTORY ${THIS_WORKING_DIR}
        )
    endif()
    if(is_mpi)
        set_property(TEST ${name}.run APPEND PROPERTY ENVIRONMENT "OMP_NUM_THREADS=1")
    else()
        set_property(TEST ${name}.run APPEND PROPERTY ENVIRONMENT "OMP_NUM_THREADS=2")
    endif()

    # analysis and plots
    set(THIS_Python_SCRIPT_EXE)
    if(is_python OR WIN32)
        set(THIS_Python_SCRIPT_EXE ${Python_EXECUTABLE})
    endif()
    if(analysis_script)
        add_test(NAME ${name}.analysis
                 COMMAND ${THIS_Python_SCRIPT_EXE} ${ImpactX_SOURCE_DIR}/${analysis_script}
                 WORKING_DIRECTORY ${THIS_WORKING_DIR}
        )
        set_property(TEST ${name}.analysis APPEND PROPERTY DEPENDS "${name}.run")
    endif()
    if(plot_script)
        add_test(NAME ${name}.plot
                 COMMAND ${THIS_Python_SCRIPT_EXE} ${ImpactX_SOURCE_DIR}/${plot_script} --save-png
                 WORKING_DIRECTORY ${THIS_WORKING_DIR}
        )
        set_property(TEST ${name}.plot APPEND PROPERTY DEPENDS "${name}.run")
    endif()
endfunction()


# FODO Cell ###################################################################
#
add_impactx_test(FODO
    examples/fodo/input_fodo.in
      OFF  # ImpactX MPI-parallel
      OFF  # ImpactX Python interface
    examples/fodo/analysis_fodo.py
    examples/fodo/plot_fodo.py
)

# MPI-Parallel FODO Cell ######################################################
#
add_impactx_test(FODO.MPI
    examples/fodo/input_fodo.in
      ON   # ImpactX MPI-parallel
      OFF  # ImpactX Python interface
    examples/fodo/analysis_fodo.py
    examples/fodo/plot_fodo.py
)

# Python: FODO Cell ###########################################################
#
add_impactx_test(FODO.py
    examples/fodo/run_fodo.py
      OFF  # ImpactX MPI-parallel
      ON   # ImpactX Python interface
    examples/fodo/analysis_fodo.py
    examples/fodo/plot_fodo.py
)

# Python MADX: FODO Cell ######################################################
#
# copy MAD-X lattice file
file(COPY ${ImpactX_SOURCE_DIR}/examples/fodo/fodo.madx DESTINATION ${CMAKE_RUNTIME_OUTPUT_DIRECTORY}/FODO.MADX.py)

add_impactx_test(FODO.MADX.py
    examples/fodo/run_fodo_madx.py
      OFF  # ImpactX MPI-parallel
      ON   # ImpactX Python interface
    examples/fodo/analysis_fodo.py
    examples/fodo/plot_fodo.py
)

# Python: MPI-parallel FODO Cell ##############################################
#
add_impactx_test(FODO.py.MPI
    examples/fodo/run_fodo.py
      ON  # ImpactX MPI-parallel
      ON   # ImpactX Python interface
    examples/fodo/analysis_fodo.py
    examples/fodo/plot_fodo.py
)

# Chicane #####################################################################
#
add_impactx_test(chicane
    examples/chicane/input_chicane.in
      OFF  # ImpactX MPI-parallel
      OFF  # ImpactX Python interface
    examples/chicane/analysis_chicane.py
    examples/chicane/plot_chicane.py
)

# Python: Chicane #############################################################
#
add_impactx_test(chicane.py
    examples/chicane/run_chicane.py
      OFF  # ImpactX MPI-parallel
      ON   # ImpactX Python interface
    examples/chicane/analysis_chicane.py
    examples/chicane/plot_chicane.py
)

# Python MADX: Chicane ########################################################
#
# copy MAD-X lattice file
file(COPY ${ImpactX_SOURCE_DIR}/examples/chicane/chicane.madx DESTINATION ${CMAKE_RUNTIME_OUTPUT_DIRECTORY}/chicane.MADX.py)

add_impactx_test(chicane.MADX.py
    examples/chicane/run_chicane_madx.py
      OFF  # ImpactX MPI-parallel
      ON   # ImpactX Python interface
    examples/chicane/analysis_chicane.py
    examples/chicane/plot_chicane.py
)

# Constant Focusing Channel ###################################################
#
add_impactx_test(cfchannel
    examples/cfchannel/input_cfchannel.in
      OFF  # ImpactX MPI-parallel
      OFF  # ImpactX Python interface
    examples/cfchannel/analysis_cfchannel.py
    OFF  # no plot script yet
)

# Constant Focusing Channel with Space Charge #################################
#
add_impactx_test(cfchannel_spacecharge
    examples/cfchannel/input_cfchannel_10nC.in
      OFF  # ImpactX MPI-parallel
      OFF  # ImpactX Python interface
    examples/cfchannel/analysis_cfchannel_10nC.py
    OFF  # no plot script yet
)

# Python: Constant Focusing Channel ###########################################
#
add_impactx_test(cfchannel.py
    examples/cfchannel/run_cfchannel.py
      OFF  # ImpactX MPI-parallel
      ON   # ImpactX Python interface
    examples/cfchannel/analysis_cfchannel.py
    OFF  # no plot script yet
)

# Kurth Distribution Test #####################################################
#
add_impactx_test(kurth
    examples/kurth/input_kurth.in
      OFF  # ImpactX MPI-parallel
      OFF  # ImpactX Python interface
    examples/kurth/analysis_kurth.py
    OFF  # no plot script yet
)

# Python: Kurth Distribution Test #############################################
#
add_impactx_test(kurth.py
    examples/kurth/run_kurth.py
      OFF  # ImpactX MPI-parallel
      ON  # ImpactX Python interface
    examples/kurth/analysis_kurth.py
    OFF  # not plotting script yet
)

# 6D Gaussian Distribution Test ###############################################
#
add_impactx_test(gaussian
    examples/distgen/input_gaussian.in
      OFF  # ImpactX MPI-parallel
      OFF  # ImpactX Python interface
    examples/distgen/analysis_gaussian.py
    OFF  # no plot script yet
)

# K-V Distribution Test #######################################################
#
add_impactx_test(kvdist
    examples/distgen/input_kvdist.in
      OFF  # ImpactX MPI-parallel
      OFF  # ImpactX Python interface
    examples/distgen/analysis_kvdist.py
    OFF  # no plot script yet
)

# FODO Cell with RF ###########################################################
#
add_impactx_test(FODO_RF
    examples/fodo_rf/input_fodo_rf.in
      OFF  # ImpactX MPI-parallel
      OFF  # ImpactX Python interface
    examples/fodo_rf/analysis_fodo_rf.py
    OFF  # no plot script yet
)

# Python: FODO Cell with RF ###################################################
#
add_impactx_test(FODO_RF.py
    examples/fodo_rf/run_fodo_rf.py
      OFF  # ImpactX MPI-parallel
      ON  # ImpactX Python interface
    examples/fodo_rf/analysis_fodo_rf.py
    OFF  # no plot script yet
)

# 4D Kurth Distribution Test ##################################################
#
add_impactx_test(kurth4d
    examples/distgen/input_kurth4d.in
      OFF  # ImpactX MPI-parallel
      OFF  # ImpactX Python interface
    examples/distgen/analysis_kurth4d.py
    OFF  # no plot script yet
)

# Semi-Gaussian Distribution Test #############################################
#
add_impactx_test(semigaussian
    examples/distgen/input_semigaussian.in
      OFF  # ImpactX MPI-parallel
      OFF  # ImpactX Python interface
    examples/distgen/analysis_semigaussian.py
    OFF  # no plot script yet
)

# Chain of Multipoles Test ####################################################
#
add_impactx_test(multipole
    examples/multipole/input_multipole.in
      OFF  # ImpactX MPI-parallel
      OFF  # ImpactX Python interface
    examples/multipole/analysis_multipole.py
    OFF  # no plot script yet
)

# Expanding Beam Test #########################################################
#
add_impactx_test(expanding_beam
    examples/expanding_beam/input_expanding.in
      OFF  # ImpactX MPI-parallel
      OFF  # ImpactX Python interface
    examples/expanding_beam/analysis_expanding.py
    OFF  # no plot script yet
)

# Python: Expanding Beam Test #################################################
#
add_impactx_test(expanding_beam.py
    examples/expanding_beam/run_expanding.py
      OFF  # ImpactX MPI-parallel
      ON   # ImpactX Python interface
    examples/expanding_beam/analysis_expanding.py
    OFF  # no plot script yet
)

# Python: Chain of Multipoles Test ############################################
#
add_impactx_test(multipole.py
    examples/multipole/run_multipole.py
      OFF  # ImpactX MPI-parallel
      ON  # ImpactX Python interface
    examples/multipole/analysis_multipole.py
    OFF  # not plotting script yet
)

# IOTA Nonlinear Focusing Channel Test ########################################
#
add_impactx_test(iotalens
    examples/iota_lens/input_iotalens.in
      OFF  # ImpactX MPI-parallel
      OFF  # ImpactX Python interface
    examples/iota_lens/analysis_iotalens.py
    OFF  # no plot script yet
)

# Python: IOTA Nonlinear Focusing Channel Test ################################
#
add_impactx_test(iotalens.py
    examples/iota_lens/run_iotalens.py
      OFF  # ImpactX MPI-parallel
      ON  # ImpactX Python interface
    examples/iota_lens/analysis_iotalens.py
    OFF  # not plotting script yet
)

# IOTA Linear Lattice Test ####################################################
#
add_impactx_test(iotalattice.MPI
    examples/iota_lattice/input_iotalattice.in
      ON   # ImpactX MPI-parallel
      OFF  # ImpactX Python interface
    examples/iota_lattice/analysis_iotalattice.py
    OFF  # no plot script yet
)

# Python: IOTA Linear Lattice Test ############################################
#
add_impactx_test(iotalattice.py.MPI
    examples/iota_lattice/run_iotalattice.py
      ON   # ImpactX MPI-parallel
      ON   # ImpactX Python interface
    examples/iota_lattice/analysis_iotalattice.py
    OFF  # no plot script yet
)

<<<<<<< HEAD
# Kurth Beam in a Periodic Channel Test ###################################################
#
# w/o space charge
add_impactx_test(kurth_periodic
    examples/kurth/input_kurth_periodic.in
      OFF  # ImpactX MPI-parallel
      OFF  # ImpactX Python interface
    examples/kurth/analysis_kurth_periodic.py
    OFF  # no plot script yet
)

# w/ space charge
add_impactx_test(kurth_10nC_periodic
    examples/kurth/input_kurth_10nC_periodic.in
      OFF  # ImpactX MPI-parallel
      OFF  # ImpactX Python interface
    examples/kurth/analysis_kurth_10nC_periodic.py
    OFF  # no plot script yet
)

# w/ space charge
add_impactx_test(kurth_10nC
    examples/kurth/input_kurth_10nC.in
      OFF  # ImpactX MPI-parallel
      OFF  # ImpactX Python interface
    examples/kurth/analysis_kurth_10nC.py
=======

# Acceleration by RF Cavities #################################################
#
add_impactx_test(rfcavity.MPI
    examples/rfcavity/input_rfcavity.in
      ON   # ImpactX MPI-parallel
      OFF  # ImpactX Python interface
    examples/rfcavity/analysis_rfcavity.py
    OFF  # no plot script yet
)


# Python: Acceleration by RF Cavities #########################################
#
add_impactx_test(rfcavity.py.MPI
    examples/rfcavity/run_rfcavity.py
      ON   # ImpactX MPI-parallel
      ON   # ImpactX Python interface
    examples/rfcavity/analysis_rfcavity.py
>>>>>>> e1560d4d
    OFF  # no plot script yet
)<|MERGE_RESOLUTION|>--- conflicted
+++ resolved
@@ -363,7 +363,6 @@
     OFF  # no plot script yet
 )
 
-<<<<<<< HEAD
 # Kurth Beam in a Periodic Channel Test ###################################################
 #
 # w/o space charge
@@ -390,7 +389,8 @@
       OFF  # ImpactX MPI-parallel
       OFF  # ImpactX Python interface
     examples/kurth/analysis_kurth_10nC.py
-=======
+    OFF  # no plot script yet
+)
 
 # Acceleration by RF Cavities #################################################
 #
@@ -410,6 +410,5 @@
       ON   # ImpactX MPI-parallel
       ON   # ImpactX Python interface
     examples/rfcavity/analysis_rfcavity.py
->>>>>>> e1560d4d
     OFF  # no plot script yet
 )